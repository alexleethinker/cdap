--- conflicted
+++ resolved
@@ -21,11 +21,7 @@
 		__plurals: {
 			'App': 'apps',
 			'Flow': 'flows',
-<<<<<<< HEAD
 			'Mapreduce': 'mapreduces',
-=======
-			'Batch': 'mapreduce',
->>>>>>> 7df320ac
 			'Workflow': 'workflows',
 			'Stream': 'streams',
 			'Procedure': 'procedures',
