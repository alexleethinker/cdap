/*
 * Copyright © 2015 Cask Data, Inc.
 *
 * Licensed under the Apache License, Version 2.0 (the "License"); you may not
 * use this file except in compliance with the License. You may obtain a copy of
 * the License at
 *
 * http://www.apache.org/licenses/LICENSE-2.0
 *
 * Unless required by applicable law or agreed to in writing, software
 * distributed under the License is distributed on an "AS IS" BASIS, WITHOUT
 * WARRANTIES OR CONDITIONS OF ANY KIND, either express or implied. See the
 * License for the specific language governing permissions and limitations under
 * the License.
 */

package co.cask.cdap.templates.etl.common;

import co.cask.cdap.api.metrics.Metrics;
import co.cask.cdap.templates.etl.api.Emitter;
import co.cask.cdap.templates.etl.api.Transformation;

/**
<<<<<<< HEAD
 * A {@link Transformation} that delegates transform operations to another Transform while emitting metrics
=======
 * A {@link Transformation} that delegates transform operations while emitting metrics
>>>>>>> b744886e
 * around how many records were input into the transform.
 *
 * @param <IN> Type of input object
 * @param <OUT> Type of output object
 */
public class TrackedTransform<IN, OUT> implements Transformation<IN, OUT> {
  private final Transformation transform;
  private final Metrics metrics;

  public TrackedTransform(Transformation transform, Metrics metrics) {
    this.transform = transform;
    this.metrics = metrics;
  }

  @Override
  public void transform(IN input, Emitter<OUT> emitter) throws Exception {
    metrics.count("records.in", 1);
    transform.transform(input, emitter);
  }
}<|MERGE_RESOLUTION|>--- conflicted
+++ resolved
@@ -21,11 +21,7 @@
 import co.cask.cdap.templates.etl.api.Transformation;
 
 /**
-<<<<<<< HEAD
- * A {@link Transformation} that delegates transform operations to another Transform while emitting metrics
-=======
  * A {@link Transformation} that delegates transform operations while emitting metrics
->>>>>>> b744886e
  * around how many records were input into the transform.
  *
  * @param <IN> Type of input object
