--- conflicted
+++ resolved
@@ -44,13 +44,8 @@
  * TODO: CDAP-2978: Extend JMS source so this class can be deleted.
  */
 @Plugin(type = "source")
-<<<<<<< HEAD
-@Name("SQS")
-@Description("Amazon SQS (Simple Queue Service) Realtime Source: Emits a record with a field 'body' of type String.")
-=======
 @Name("AmazonSQS")
-@Description("Amazon Simple Queue Service realtime source - Emits a record with a field 'body' of string type")
->>>>>>> 215a98d2
+@Description("Amazon Simple Queue Service Realtime Source: Emits a record with a field 'body' of type String.")
 public class SqsSource extends RealtimeSource<StructuredRecord> {
   private static final Logger LOG = LoggerFactory.getLogger(SqsSource.class);
   private static final String REGION_DESCRIPTION = "Region where the queue is located.";
