/*
 * Copyright © 2015 Cask Data, Inc.
 *
 * Licensed under the Apache License, Version 2.0 (the "License"); you may not
 * use this file except in compliance with the License. You may obtain a copy of
 * the License at
 *
 * http://www.apache.org/licenses/LICENSE-2.0
 *
 * Unless required by applicable law or agreed to in writing, software
 * distributed under the License is distributed on an "AS IS" BASIS, WITHOUT
 * WARRANTIES OR CONDITIONS OF ANY KIND, either express or implied. See the
 * License for the specific language governing permissions and limitations under
 * the License.
 */
package co.cask.cdap.templates.etl.realtime.sources;

import co.cask.cdap.templates.etl.api.Emitter;
import co.cask.cdap.templates.etl.api.StageConfigurer;
import co.cask.cdap.templates.etl.api.realtime.RealtimeSource;
import co.cask.cdap.templates.etl.api.realtime.SourceContext;
import co.cask.cdap.templates.etl.api.realtime.SourceState;
import co.cask.cdap.templates.etl.realtime.jms.JmsProvider;
import org.slf4j.Logger;
import org.slf4j.LoggerFactory;

import javax.annotation.Nullable;
import javax.jms.BytesMessage;
import javax.jms.Connection;
import javax.jms.ConnectionFactory;
import javax.jms.Destination;
import javax.jms.JMSException;
import javax.jms.Message;
import javax.jms.MessageConsumer;
import javax.jms.Session;
import javax.jms.TextMessage;

/**
 * <p>
 * Implementation of CDAP {@link RealtimeSource} that listen to external JMS producer by managing internal
 * JMS Consumer and send the message as String to the CDAP ETL Template flow via {@link Emitter}
 * </p>
 */
public class JmsSource extends RealtimeSource<String> {
  private static final Logger LOG = LoggerFactory.getLogger(JmsSource.class);

  private static final long JMS_CONSUMER_TIMEOUT_MS = 30000;
  private static final String CDAP_JMS_SOURCE_NAME = "JMS Realtime Source";

  private int jmsAcknowledgeMode = Session.AUTO_ACKNOWLEDGE;
  private JmsProvider jmsProvider;

  private transient Connection connection;
  private transient Session session;
  private MessageConsumer consumer;

  /**
   * Configure the JMS Source.
   *
   * @param configurer {@link StageConfigurer}
   */
  @Override
<<<<<<< HEAD
  public void configure(StageConfigurer configurer) {
    configurer.setName("JMS Realtime Source");
=======
  public void configure(RealtimeConfigurer configurer) {
    configurer.setName(CDAP_JMS_SOURCE_NAME);
>>>>>>> 3117f147
    configurer.setDescription("CDAP JMS Realtime Source");
  }

  /**
   * Initialize the Source.
   *
   * @param context {@link SourceContext}
   */
  public void initialize(SourceContext context) {
    super.initialize(context);

    // Bootstrap the JMS consumer
    initializeJMSConnection();
  }

  /**
   * Helper method to initialize the JMS Connection to start listening messages.
   */
  private void initializeJMSConnection() {
    if (jmsProvider == null) {
      throw new IllegalStateException("Could not have null JMSProvider for JMS Source. " +
                                         "Please set the right JMSProvider");
    }
    ConnectionFactory connectionFactory = jmsProvider.getConnectionFactory();

    try {
      connection = connectionFactory.createConnection();
      session = connection.createSession(false, jmsAcknowledgeMode);
      Destination destination = jmsProvider.getDestination();
      consumer = session.createConsumer(destination);
      connection.start();
    } catch (JMSException ex) {
      if (session != null) {
        try {
          session.close();
        } catch (JMSException ex1) {
          LOG.warn("Exception when closing session", ex1);
        }
      }
      if (connection != null) {
        try {
          connection.close();
        } catch (JMSException ex2) {
          LOG.warn("Exception when closing connection", ex2);
        }
      }
      throw new RuntimeException("JMSException thrown when trying to initialize connection: " + ex.getMessage(),
                                 ex);
    }
  }

  @Nullable
  @Override
  public SourceState poll(Emitter<String> writer, SourceState currentState) {
    // Try to get message from Queue
    Message message = null;
    try {
      message = consumer.receive(JMS_CONSUMER_TIMEOUT_MS);
    } catch (JMSException e) {
      LOG.warn("Exception when trying to receive message from JMS consumer: {}", CDAP_JMS_SOURCE_NAME);
    }
    if (message == null) {
      return currentState;
    }

    String text;
    try {
      if (message instanceof TextMessage) {
        TextMessage textMessage = (TextMessage) message;
        text = textMessage.getText();
        LOG.trace("Process JMS TextMessage : ", text);
      } else if (message instanceof BytesMessage) {
        BytesMessage bytesMessage = (BytesMessage) message;
        int bodyLength = (int) bytesMessage.getBodyLength();
        byte[] data = new byte[bodyLength];
        int bytesRead = bytesMessage.readBytes(data);
        if (bytesRead != bodyLength) {
          LOG.warn("Number of bytes read {} not same as expected {}", bytesRead, bodyLength);
        }
        text = new String(data).intern();
        LOG.trace("Processing JMS ByteMessage : {}", text);
      } else {
        // Different kind of messages, just get String for now
        // TODO Process different kind of JMS messages
        text = message.toString();
        LOG.trace("Processing JMS message : ", text);
      }
    }  catch (JMSException e) {
      LOG.error("Unable to read text from a JMS Message.");
      return currentState;
    }

    writer.emit(text);

    return new SourceState(currentState.getState());
  }

  @Override
  public void destroy() {
    try {
      if (consumer != null) {
        consumer.close();
      }

      if (session != null) {
        session.close();
      }

      if (connection != null) {
        connection.close();
      }
    } catch (Exception ex) {
      throw new RuntimeException("Exception on closing JMS connection: " + ex.getMessage(), ex);
    }
  }

  /**
   * Sets the JMS Session acknowledgement mode for this source.
   * <p/>
   * Possible values:
   * <ul>
   *  <li>javax.jms.Session.AUTO_ACKNOWLEDGE</li>
   *  <li>javax.jms.Session.CLIENT_ACKNOWLEDGE</li>
   *  <li>javax.jms.Session.DUPS_OK_ACKNOWLEDGE</li>
   *  <li>javax.jms.Session.SESSION_TRANSACTED</li>
   * </ul>
   * @param mode JMS Session Acknowledgement mode
   * @throws IllegalArgumentException if the mode is not recognized.
   */
  public void setSessionAcknowledgeMode(int mode) {
    switch (mode) {
      case Session.AUTO_ACKNOWLEDGE:
      case Session.CLIENT_ACKNOWLEDGE:
      case Session.DUPS_OK_ACKNOWLEDGE:
      case Session.SESSION_TRANSACTED:
        break;
      default:
        throw new IllegalArgumentException("Unknown JMS Session acknowledge mode: " + mode);
    }
    jmsAcknowledgeMode = mode;
  }

  /**
   * Set the {@link JmsProvider} to be used by the source.
   *
   * @param provider the instance of {@link JmsProvider}
   */
  public void setJmsProvider(JmsProvider provider) {
    jmsProvider = provider;
  }
}<|MERGE_RESOLUTION|>--- conflicted
+++ resolved
@@ -60,13 +60,8 @@
    * @param configurer {@link StageConfigurer}
    */
   @Override
-<<<<<<< HEAD
   public void configure(StageConfigurer configurer) {
-    configurer.setName("JMS Realtime Source");
-=======
-  public void configure(RealtimeConfigurer configurer) {
     configurer.setName(CDAP_JMS_SOURCE_NAME);
->>>>>>> 3117f147
     configurer.setDescription("CDAP JMS Realtime Source");
   }
 
