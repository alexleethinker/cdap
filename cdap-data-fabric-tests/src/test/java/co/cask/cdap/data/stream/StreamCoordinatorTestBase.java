/*
 * Copyright © 2014 Cask Data, Inc.
 *
 * Licensed under the Apache License, Version 2.0 (the "License"); you may not
 * use this file except in compliance with the License. You may obtain a copy of
 * the License at
 *
 * http://www.apache.org/licenses/LICENSE-2.0
 *
 * Unless required by applicable law or agreed to in writing, software
 * distributed under the License is distributed on an "AS IS" BASIS, WITHOUT
 * WARRANTIES OR CONDITIONS OF ANY KIND, either express or implied. See the
 * License for the specific language governing permissions and limitations under
 * the License.
 */
package co.cask.cdap.data.stream;

<<<<<<< HEAD
import co.cask.cdap.common.conf.Constants;
import co.cask.cdap.data2.transaction.stream.StreamConfig;
import co.cask.cdap.proto.Id;
=======
import co.cask.cdap.data2.transaction.stream.StreamAdmin;
import co.cask.cdap.data2.transaction.stream.StreamConfig;
import co.cask.cdap.proto.StreamProperties;
>>>>>>> 87a72ff8
import com.google.common.base.Throwables;
import org.junit.Assert;
import org.junit.ClassRule;
import org.junit.Test;
import org.junit.rules.TemporaryFolder;
import org.slf4j.Logger;
import org.slf4j.LoggerFactory;

import java.util.concurrent.BlockingDeque;
import java.util.concurrent.CountDownLatch;
import java.util.concurrent.CyclicBarrier;
import java.util.concurrent.LinkedBlockingDeque;
import java.util.concurrent.TimeUnit;

/**
 *
 */
public abstract class StreamCoordinatorTestBase {

  @ClassRule
  public static TemporaryFolder tmpFolder = new TemporaryFolder();

  private static final Logger LOG = LoggerFactory.getLogger(StreamCoordinatorTestBase.class);

  protected abstract StreamCoordinatorClient getStreamCoordinator();

  protected abstract StreamAdmin getStreamAdmin();

  @Test
  public void testGeneration() throws Exception {
    final StreamAdmin streamAdmin = getStreamAdmin();
    final String streamName = "testGen";
    streamAdmin.create(streamName);

    StreamCoordinatorClient coordinator = getStreamCoordinator();
    final CountDownLatch genIdChanged = new CountDownLatch(1);
<<<<<<< HEAD
    final Id.Stream streamId = Id.Stream.from(Constants.DEFAULT_NAMESPACE, "testGen");
    coordinator.addListener(streamId, new StreamPropertyListener() {
=======
    coordinator.addListener(streamName, new StreamPropertyListener() {
>>>>>>> 87a72ff8
      @Override
      public void generationChanged(Id.Stream streamId, int generation) {
        if (generation == 10) {
          genIdChanged.countDown();
        }
      }
    });

    // Do concurrent calls to nextGeneration using two threads
    final CyclicBarrier barrier = new CyclicBarrier(2);
    for (int i = 0; i < 2; i++) {
      Thread t = new Thread() {
        @Override
        public void run() {
          try {
            barrier.await();
            for (int i = 0; i < 5; i++) {
<<<<<<< HEAD
              coordinator.nextGeneration(createStreamConfig(streamId), 0);
=======
              streamAdmin.truncate(streamName);
>>>>>>> 87a72ff8
            }
          } catch (Exception e) {
            throw Throwables.propagate(e);
          }
        }
      };
      t.start();
    }

    Assert.assertTrue(genIdChanged.await(10, TimeUnit.SECONDS));
  }

  @Test
  public void testConfig() throws Exception {
    final StreamAdmin streamAdmin = getStreamAdmin();
    final String streamName = "testConfig";
    streamAdmin.create(streamName);

    StreamCoordinatorClient coordinator = getStreamCoordinator();
    final BlockingDeque<Integer> thresholds = new LinkedBlockingDeque<Integer>();
    final BlockingDeque<Long> ttls = new LinkedBlockingDeque<Long>();
    coordinator.addListener(streamName, new StreamPropertyListener() {
      @Override
      public void thresholdChanged(String streamName, int threshold) {
        thresholds.add(threshold);
      }

      @Override
      public void ttlChanged(String streamName, long ttl) {
        ttls.add(ttl);
      }
    });

    // Have two threads, one update the threshold, one update the ttl
    final CyclicBarrier barrier = new CyclicBarrier(2);
    final CountDownLatch completeLatch = new CountDownLatch(2);
    for (int i = 0; i < 2; i++) {
      final int threadId = i;
      Thread t = new Thread() {
        @Override
        public void run() {
          try {
            barrier.await();
            for (int i = 0; i < 100; i++) {
              Long ttl = (threadId == 0) ? (long) (i * 1000) : null;
              Integer threshold = (threadId == 1) ? i : null;
              streamAdmin.updateConfig(new StreamProperties(streamName, ttl, null, threshold));
            }
            completeLatch.countDown();
          } catch (Exception e) {
            throw Throwables.propagate(e);
          }
        }
      };

      t.start();
    }

    Assert.assertTrue(completeLatch.await(20, TimeUnit.SECONDS));

    // Check the last threshold and ttl are correct. We don't check if the listener gets every update as it's
    // possible that it doesn't see every updates, but only the latest value (that's what ZK watch guarantees).
    Assert.assertTrue(validateLastElement(thresholds, 99));
    Assert.assertTrue(validateLastElement(ttls, 99000L));

    // Verify the config is right
    StreamConfig config = streamAdmin.getConfig(streamName);
    Assert.assertEquals(99, config.getNotificationThresholdMB());
    Assert.assertEquals(99000L, config.getTTL());
  }

<<<<<<< HEAD
  private StreamConfig createStreamConfig(Id.Stream stream) throws IOException {
    return new StreamConfig(stream, 3600000, 10000, Long.MAX_VALUE,
                            //TODO: namespace the created dir
                            new LocalLocationFactory(tmpFolder.newFolder()).create(stream.getName()),
                            null, 1000);
=======
  private <T> boolean validateLastElement(BlockingDeque<T> deque, T value) throws InterruptedException {
    int count = 0;
    T peekValue = deque.peekLast();
    while (!value.equals(peekValue) && count++ < 20) {
      TimeUnit.MILLISECONDS.sleep(100);
      LOG.info("Expected {}, got {}", value, peekValue);
      peekValue = deque.peekLast();
    }

    return count < 20;
>>>>>>> 87a72ff8
  }
}<|MERGE_RESOLUTION|>--- conflicted
+++ resolved
@@ -15,15 +15,11 @@
  */
 package co.cask.cdap.data.stream;
 
-<<<<<<< HEAD
 import co.cask.cdap.common.conf.Constants;
+import co.cask.cdap.data2.transaction.stream.StreamAdmin;
 import co.cask.cdap.data2.transaction.stream.StreamConfig;
 import co.cask.cdap.proto.Id;
-=======
-import co.cask.cdap.data2.transaction.stream.StreamAdmin;
-import co.cask.cdap.data2.transaction.stream.StreamConfig;
 import co.cask.cdap.proto.StreamProperties;
->>>>>>> 87a72ff8
 import com.google.common.base.Throwables;
 import org.junit.Assert;
 import org.junit.ClassRule;
@@ -56,16 +52,12 @@
   public void testGeneration() throws Exception {
     final StreamAdmin streamAdmin = getStreamAdmin();
     final String streamName = "testGen";
-    streamAdmin.create(streamName);
+    final Id.Stream streamId = Id.Stream.from(Constants.DEFAULT_NAMESPACE, streamName);
+    streamAdmin.create(streamId);
 
     StreamCoordinatorClient coordinator = getStreamCoordinator();
     final CountDownLatch genIdChanged = new CountDownLatch(1);
-<<<<<<< HEAD
-    final Id.Stream streamId = Id.Stream.from(Constants.DEFAULT_NAMESPACE, "testGen");
     coordinator.addListener(streamId, new StreamPropertyListener() {
-=======
-    coordinator.addListener(streamName, new StreamPropertyListener() {
->>>>>>> 87a72ff8
       @Override
       public void generationChanged(Id.Stream streamId, int generation) {
         if (generation == 10) {
@@ -83,11 +75,7 @@
           try {
             barrier.await();
             for (int i = 0; i < 5; i++) {
-<<<<<<< HEAD
-              coordinator.nextGeneration(createStreamConfig(streamId), 0);
-=======
-              streamAdmin.truncate(streamName);
->>>>>>> 87a72ff8
+              streamAdmin.truncate(streamId);
             }
           } catch (Exception e) {
             throw Throwables.propagate(e);
@@ -104,19 +92,21 @@
   public void testConfig() throws Exception {
     final StreamAdmin streamAdmin = getStreamAdmin();
     final String streamName = "testConfig";
-    streamAdmin.create(streamName);
+    final Id.Stream streamId = Id.Stream.from(Constants.DEFAULT_NAMESPACE, streamName);
+    streamAdmin.create(streamId);
+
 
     StreamCoordinatorClient coordinator = getStreamCoordinator();
     final BlockingDeque<Integer> thresholds = new LinkedBlockingDeque<Integer>();
     final BlockingDeque<Long> ttls = new LinkedBlockingDeque<Long>();
-    coordinator.addListener(streamName, new StreamPropertyListener() {
+    coordinator.addListener(streamId, new StreamPropertyListener() {
       @Override
-      public void thresholdChanged(String streamName, int threshold) {
+      public void thresholdChanged(Id.Stream streamId, int threshold) {
         thresholds.add(threshold);
       }
 
       @Override
-      public void ttlChanged(String streamName, long ttl) {
+      public void ttlChanged(Id.Stream streamId, long ttl) {
         ttls.add(ttl);
       }
     });
@@ -154,18 +144,11 @@
     Assert.assertTrue(validateLastElement(ttls, 99000L));
 
     // Verify the config is right
-    StreamConfig config = streamAdmin.getConfig(streamName);
+    StreamConfig config = streamAdmin.getConfig(streamId);
     Assert.assertEquals(99, config.getNotificationThresholdMB());
     Assert.assertEquals(99000L, config.getTTL());
   }
 
-<<<<<<< HEAD
-  private StreamConfig createStreamConfig(Id.Stream stream) throws IOException {
-    return new StreamConfig(stream, 3600000, 10000, Long.MAX_VALUE,
-                            //TODO: namespace the created dir
-                            new LocalLocationFactory(tmpFolder.newFolder()).create(stream.getName()),
-                            null, 1000);
-=======
   private <T> boolean validateLastElement(BlockingDeque<T> deque, T value) throws InterruptedException {
     int count = 0;
     T peekValue = deque.peekLast();
@@ -176,6 +159,5 @@
     }
 
     return count < 20;
->>>>>>> 87a72ff8
   }
 }