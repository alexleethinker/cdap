--- conflicted
+++ resolved
@@ -30,8 +30,8 @@
 import co.cask.cdap.app.store.StoreFactory;
 import co.cask.cdap.common.conf.CConfiguration;
 import co.cask.cdap.common.conf.Constants;
+import co.cask.cdap.common.exception.AdapterNotFoundException;
 import co.cask.cdap.common.exception.NotFoundException;
-import co.cask.cdap.common.exception.AdapterNotFoundException;
 import co.cask.cdap.config.PreferencesStore;
 import co.cask.cdap.data2.datafabric.DefaultDatasetNamespace;
 import co.cask.cdap.data2.dataset2.DatasetFramework;
@@ -288,12 +288,7 @@
                                 String.format("Unsupported program type %s for adapter", programType.toString()));
     Map<String, WorkflowSpecification> workflowSpecs = appSpec.getWorkflows();
     for (Map.Entry<String, WorkflowSpecification> entry : workflowSpecs.entrySet()) {
-<<<<<<< HEAD
       Id.Program programId = Id.Program.from(namespace, appSpec.getName(), programType, entry.getValue().getName());
-=======
-      Id.Program programId = Id.Program.from(namespace, appSpec.getName(), ProgramType.WORKFLOW,
-                                             entry.getValue().getName());
->>>>>>> 208474c7
       scheduler.suspendSchedule(programId, SchedulableProgramType.WORKFLOW,
                                 constructScheduleName(programId, adapterName));
     }
@@ -317,12 +312,7 @@
                                 String.format("Unsupported program type %s for adapter", programType.toString()));
     Map<String, WorkflowSpecification> workflowSpecs = appSpec.getWorkflows();
     for (Map.Entry<String, WorkflowSpecification> entry : workflowSpecs.entrySet()) {
-<<<<<<< HEAD
       Id.Program programId = Id.Program.from(namespace, appSpec.getName(), programType, entry.getValue().getName());
-=======
-      Id.Program programId = Id.Program.from(namespace, appSpec.getName(), ProgramType.WORKFLOW,
-                                             entry.getValue().getName());
->>>>>>> 208474c7
       scheduler.resumeSchedule(programId, SchedulableProgramType.WORKFLOW,
                                constructScheduleName(programId, adapterName));
     }
@@ -376,12 +366,7 @@
                                 String.format("Unsupported program type %s for adapter", programType.toString()));
     Map<String, WorkflowSpecification> workflowSpecs = spec.getWorkflows();
     for (Map.Entry<String, WorkflowSpecification> entry : workflowSpecs.entrySet()) {
-<<<<<<< HEAD
       Id.Program programId = Id.Program.from(namespaceId, spec.getName(), programType, entry.getValue().getName());
-=======
-      Id.Program programId = Id.Program.from(namespaceId, spec.getName(), ProgramType.WORKFLOW,
-                                             entry.getValue().getName());
->>>>>>> 208474c7
       addSchedule(programId, SchedulableProgramType.WORKFLOW, adapterSpec);
     }
   }
@@ -395,13 +380,8 @@
                                 String.format("Unsupported program type %s for adapter", programType.toString()));
     Map<String, WorkflowSpecification> workflowSpecs = spec.getWorkflows();
     for (Map.Entry<String, WorkflowSpecification> entry : workflowSpecs.entrySet()) {
-<<<<<<< HEAD
       Id.Program programId = Id.Program.from(namespaceId, adapterSpec.getType(),
                                              programType, entry.getValue().getName());
-=======
-      Id.Program programId = Id.Program.from(namespaceId, adapterSpec.getType(), ProgramType.WORKFLOW,
-                                             entry.getValue().getName());
->>>>>>> 208474c7
       deleteSchedule(programId, SchedulableProgramType.WORKFLOW,
                      constructScheduleName(programId, adapterSpec.getName()));
     }
