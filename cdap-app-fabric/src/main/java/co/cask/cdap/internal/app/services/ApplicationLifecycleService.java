/*
 * Copyright © 2015-2016 Cask Data, Inc.
 *
 * Licensed under the Apache License, Version 2.0 (the "License"); you may not
 * use this file except in compliance with the License. You may obtain a copy of
 * the License at
 *
 * http://www.apache.org/licenses/LICENSE-2.0
 *
 * Unless required by applicable law or agreed to in writing, software
 * distributed under the License is distributed on an "AS IS" BASIS, WITHOUT
 * WARRANTIES OR CONDITIONS OF ANY KIND, either express or implied. See the
 * License for the specific language governing permissions and limitations under
 * the License.
 */

package co.cask.cdap.internal.app.services;

import co.cask.cdap.api.Predicate;
import co.cask.cdap.api.ProgramSpecification;
import co.cask.cdap.api.app.ApplicationSpecification;
import co.cask.cdap.api.artifact.ArtifactId;
import co.cask.cdap.api.artifact.ArtifactVersion;
import co.cask.cdap.api.flow.FlowSpecification;
import co.cask.cdap.api.flow.FlowletConnection;
import co.cask.cdap.api.metrics.MetricDeleteQuery;
import co.cask.cdap.api.metrics.MetricStore;
import co.cask.cdap.api.plugin.Plugin;
import co.cask.cdap.api.schedule.SchedulableProgramType;
import co.cask.cdap.api.workflow.WorkflowSpecification;
import co.cask.cdap.app.deploy.Manager;
import co.cask.cdap.app.deploy.ManagerFactory;
import co.cask.cdap.app.runtime.ProgramRuntimeService;
import co.cask.cdap.app.store.Store;
import co.cask.cdap.common.ApplicationNotFoundException;
import co.cask.cdap.common.ArtifactAlreadyExistsException;
import co.cask.cdap.common.ArtifactNotFoundException;
import co.cask.cdap.common.CannotBeDeletedException;
import co.cask.cdap.common.InvalidArtifactException;
import co.cask.cdap.common.NotFoundException;
import co.cask.cdap.common.conf.Constants;
import co.cask.cdap.common.security.Impersonator;
import co.cask.cdap.config.PreferencesStore;
import co.cask.cdap.data2.metadata.store.MetadataStore;
import co.cask.cdap.data2.registry.UsageRegistry;
import co.cask.cdap.data2.transaction.queue.QueueAdmin;
import co.cask.cdap.data2.transaction.stream.StreamConsumerFactory;
import co.cask.cdap.internal.app.deploy.ProgramTerminator;
import co.cask.cdap.internal.app.deploy.pipeline.AppDeploymentInfo;
import co.cask.cdap.internal.app.deploy.pipeline.ApplicationWithPrograms;
import co.cask.cdap.internal.app.runtime.artifact.ArtifactDetail;
import co.cask.cdap.internal.app.runtime.artifact.ArtifactRepository;
import co.cask.cdap.internal.app.runtime.artifact.Artifacts;
import co.cask.cdap.internal.app.runtime.flow.FlowUtils;
import co.cask.cdap.internal.app.runtime.schedule.Scheduler;
import co.cask.cdap.proto.ApplicationDetail;
import co.cask.cdap.proto.ApplicationRecord;
import co.cask.cdap.proto.Id;
import co.cask.cdap.proto.PluginInstanceDetail;
import co.cask.cdap.proto.ProgramType;
import co.cask.cdap.proto.ProgramTypes;
import co.cask.cdap.proto.artifact.AppRequest;
import co.cask.cdap.proto.artifact.ApplicationClass;
import co.cask.cdap.proto.artifact.ArtifactSummary;
import co.cask.cdap.proto.id.ApplicationId;
import co.cask.cdap.proto.id.EntityId;
import co.cask.cdap.proto.id.Ids;
import co.cask.cdap.proto.id.NamespaceId;
import co.cask.cdap.proto.id.ProgramId;
import co.cask.cdap.proto.security.Action;
import co.cask.cdap.proto.security.Principal;
import co.cask.cdap.security.spi.authentication.AuthenticationContext;
import co.cask.cdap.security.spi.authorization.AuthorizationEnforcer;
import co.cask.cdap.security.spi.authorization.PrivilegesManager;
import co.cask.cdap.security.spi.authorization.UnauthorizedException;
import com.google.common.base.Joiner;
import com.google.common.base.Predicates;
import com.google.common.collect.HashMultimap;
import com.google.common.collect.Iterables;
import com.google.common.collect.Lists;
import com.google.common.collect.Maps;
import com.google.common.collect.Multimap;
import com.google.common.util.concurrent.AbstractIdleService;
import com.google.gson.Gson;
import com.google.inject.Inject;
import org.slf4j.Logger;
import org.slf4j.LoggerFactory;

import java.io.File;
import java.io.IOException;
import java.util.ArrayList;
import java.util.Collection;
import java.util.EnumSet;
import java.util.HashMap;
import java.util.HashSet;
import java.util.List;
import java.util.Map;
import java.util.Set;
import java.util.concurrent.Callable;
import javax.annotation.Nullable;

/**
 * Service that manage lifecycle of Applications.
 */
public class ApplicationLifecycleService extends AbstractIdleService {
  private static final Logger LOG = LoggerFactory.getLogger(ApplicationLifecycleService.class);

  /**
   * Runtime program service for running and managing programs.
   */
  private final ProgramRuntimeService runtimeService;

  /**
   * Store manages non-runtime lifecycle.
   */
  private final Store store;
  private final Scheduler scheduler;
  private final QueueAdmin queueAdmin;
  private final StreamConsumerFactory streamConsumerFactory;
  private final UsageRegistry usageRegistry;
  private final PreferencesStore preferencesStore;
  private final MetricStore metricStore;
  private final ArtifactRepository artifactRepository;
  private final ManagerFactory<AppDeploymentInfo, ApplicationWithPrograms> managerFactory;
  private final MetadataStore metadataStore;
  private final PrivilegesManager privilegesManager;
  private final AuthorizationEnforcer authorizationEnforcer;
  private final AuthenticationContext authenticationContext;
  private final Impersonator impersonator;

  @Inject
  ApplicationLifecycleService(ProgramRuntimeService runtimeService, Store store,
                              Scheduler scheduler, QueueAdmin queueAdmin,
                              StreamConsumerFactory streamConsumerFactory, UsageRegistry usageRegistry,
                              PreferencesStore preferencesStore, MetricStore metricStore,
                              ArtifactRepository artifactRepository,
                              ManagerFactory<AppDeploymentInfo, ApplicationWithPrograms> managerFactory,
                              MetadataStore metadataStore, PrivilegesManager privilegesManager,
                              AuthorizationEnforcer authorizationEnforcer, AuthenticationContext authenticationContext,
                              Impersonator impersonator) {
    this.runtimeService = runtimeService;
    this.store = store;
    this.scheduler = scheduler;
    this.queueAdmin = queueAdmin;
    this.streamConsumerFactory = streamConsumerFactory;
    this.usageRegistry = usageRegistry;
    this.preferencesStore = preferencesStore;
    this.metricStore = metricStore;
    this.artifactRepository = artifactRepository;
    this.managerFactory = managerFactory;
    this.metadataStore = metadataStore;
    this.privilegesManager = privilegesManager;
    this.authorizationEnforcer = authorizationEnforcer;
    this.authenticationContext = authenticationContext;
    this.impersonator = impersonator;
  }

  @Override
  protected void startUp() throws Exception {
    LOG.info("Starting ApplicationLifecycleService");
  }

  @Override
  protected void shutDown() throws Exception {
    LOG.info("Shutting down ApplicationLifecycleService");
  }

  /**
   * Get all applications in the specified namespace, filtered to only include applications with an artifact name
   * in the set of specified names and an artifact version equal to the specified version. If the specified set
   * is empty, no filtering is performed on artifact name. If the specified version is null, no filtering is done
   * on artifact version.
   *
   * @param namespace the namespace to get apps from
   * @param artifactNames the set of valid artifact names. If empty, all artifact names are valid
   * @param artifactVersion the artifact version to match. If null, all artifact versions are valid
   * @return list of all applications in the namespace that match the specified artifact names and version
   */
  public List<ApplicationRecord> getApps(NamespaceId namespace,
                                         Set<String> artifactNames,
                                         @Nullable String artifactVersion) throws Exception {
    return getApps(namespace, getAppPredicate(artifactNames, artifactVersion));
  }

  /**
   * Get all applications in the specified namespace that satisfy the specified predicate.
   *
   * @param namespace the namespace to get apps from
   * @param predicate the predicate that must be satisfied in order to be returned
   * @return list of all applications in the namespace that satisfy the specified predicate
   */
  public List<ApplicationRecord> getApps(final NamespaceId namespace,
                                         com.google.common.base.Predicate<ApplicationRecord> predicate)
    throws Exception {
    List<ApplicationRecord> appRecords = new ArrayList<>();
    for (ApplicationSpecification appSpec : store.getAllApplications(namespace)) {
      // possible if this particular app was deploy prior to v3.2 and upgrade failed for some reason.
      ArtifactId artifactId = appSpec.getArtifactId();
      ArtifactSummary artifactSummary = artifactId == null ?
        new ArtifactSummary(appSpec.getName(), null) : ArtifactSummary.from(artifactId);
      ApplicationRecord record = new ApplicationRecord(artifactSummary, appSpec.getName(), appSpec.getDescription());
      if (predicate.apply(record)) {
        appRecords.add(record);
      }
    }

    Principal principal = authenticationContext.getPrincipal();
    final Predicate<EntityId> filter = authorizationEnforcer.createFilter(principal);
    return Lists.newArrayList(Iterables.filter(appRecords, new com.google.common.base.Predicate<ApplicationRecord>() {
      @Override
      public boolean apply(ApplicationRecord appRecord) {
        return filter.apply(namespace.app(appRecord.getName()));
      }
    }));
  }

  /**
   * Get detail about the specified application
   *
   * @param appId the id of the application to get
   * @return detail about the specified application
   * @throws ApplicationNotFoundException if the specified application does not exist
   */
  public ApplicationDetail getAppDetail(Id.Application appId) throws Exception {
    ApplicationSpecification appSpec = store.getApplication(appId.toEntityId());
    if (appSpec == null) {
      throw new ApplicationNotFoundException(appId);
    }
    ensureAccess(appId.toEntityId());
    return ApplicationDetail.fromSpec(appSpec);
  }

  /**
   * Update an existing application. An application's configuration and artifact version can be updated.
   *
   * @param appId the id of the application to update
   * @param appRequest the request to update the application, including new config and artifact
   * @param programTerminator a program terminator that will stop programs that are removed when updating an app.
   *                          For example, if an update removes a flow, the terminator defines how to stop that flow.
   * @return information about the deployed application
   * @throws ApplicationNotFoundException if the specified application does not exist
   * @throws ArtifactNotFoundException if the requested artifact does not exist
   * @throws InvalidArtifactException if the specified artifact is invalid. For example, if the artifact name changed,
   *                                  if the version is an invalid version, or the artifact contains no app classes
   * @throws Exception if there was an exception during the deployment pipeline. This exception will often wrap
   *                   the actual exception
   */
  public ApplicationWithPrograms updateApp(Id.Application appId, AppRequest appRequest,
                                           ProgramTerminator programTerminator) throws Exception {

    // check that app exists
    ApplicationSpecification currentSpec = store.getApplication(appId.toEntityId());
    if (currentSpec == null) {
      throw new ApplicationNotFoundException(appId);
    }
    // App exists. Check if the current user has admin privileges on it before updating. The user's write privileges on
    // the namespace will get enforced in the deployApp method.
    authorizationEnforcer.enforce(appId.toEntityId(), authenticationContext.getPrincipal(), Action.ADMIN);
    ArtifactId currentArtifact = currentSpec.getArtifactId();

    // if no artifact is given, use the current one.
    ArtifactId newArtifactId = currentArtifact;
    // otherwise, check requested artifact is valid and use it
    ArtifactSummary requestedArtifact = appRequest.getArtifact();
    if (requestedArtifact != null) {
      // cannot change artifact name, only artifact version.
      if (!currentArtifact.getName().equals(requestedArtifact.getName())) {
        throw new InvalidArtifactException(String.format(
          " Only artifact version updates are allowed. Cannot change from artifact '%s' to '%s'.",
          currentArtifact.getName(), requestedArtifact.getName()));
      }

      if (!currentArtifact.getScope().equals(requestedArtifact.getScope())) {
        throw new InvalidArtifactException("Only artifact version updates are allowed. " +
          "Cannot change from a non-system artifact to a system artifact or vice versa.");
      }

      // check requested artifact version is valid
      ArtifactVersion requestedVersion = new ArtifactVersion(requestedArtifact.getVersion());
      if (requestedVersion.getVersion() == null) {
        throw new InvalidArtifactException(String.format(
          "Requested artifact version '%s' is invalid", requestedArtifact.getVersion()));
      }
      newArtifactId = new ArtifactId(currentArtifact.getName(), requestedVersion, currentArtifact.getScope());
    }

    Object requestedConfigObj = appRequest.getConfig();
    // if config is null, use the previous config. Shouldn't use a static GSON since the request Config object can
    // be a user class, otherwise there will be ClassLoader leakage.
    String requestedConfigStr = requestedConfigObj == null ?
      currentSpec.getConfiguration() : new Gson().toJson(requestedConfigObj);

    Id.Artifact artifactId = Artifacts.toArtifactId(appId.getNamespace().toEntityId(), newArtifactId).toId();
    return deployApp(appId.getNamespace(), appId.getId(), artifactId, requestedConfigStr, programTerminator);
  }

  /**
   * Deploy an application by first adding the application jar to the artifact repository, then creating an application
   * using that newly added artifact.
   *
   * @param namespace the namespace to deploy the application and artifact in
   * @param appName the name of the app. If null, the name will be set based on the application spec
   * @param artifactId the id of the artifact to add and create the application from
   * @param jarFile the application jar to add as an artifact and create the application from
   * @param configStr the configuration to send to the application when generating the application specification
   * @param programTerminator a program terminator that will stop programs that are removed when updating an app.
   *                          For example, if an update removes a flow, the terminator defines how to stop that flow.
   * @return information about the deployed application
   * @throws InvalidArtifactException the the artifact is invalid. For example, if it does not contain any app classes
   * @throws ArtifactAlreadyExistsException if the specified artifact already exists
   * @throws IOException if there was an IO error writing the artifact
   */
  public ApplicationWithPrograms deployAppAndArtifact(Id.Namespace namespace, @Nullable String appName,
                                                      Id.Artifact artifactId, File jarFile,
                                                      @Nullable String configStr,
                                                      ProgramTerminator programTerminator) throws Exception {

    ArtifactDetail artifactDetail = artifactRepository.addArtifact(artifactId, jarFile);
    try {
      return deployApp(namespace.toEntityId(), appName, configStr, programTerminator, artifactDetail);
    } catch (Exception e) {
      // if we added the artifact, but failed to deploy the application, delete the artifact to bring us back
      // to the state we were in before this call.
      try {
        artifactRepository.deleteArtifact(artifactId);
      } catch (IOException e2) {
        // if the delete fails, nothing we can do, just log it and continue on
        LOG.warn("Failed to delete artifact {} after deployment of artifact and application failed.", artifactId, e2);
        e.addSuppressed(e2);
      }
      throw e;
    }
  }

  /**
   * Deploy an application using the specified artifact and configuration. When an app is deployed, the Application
   * class is instantiated and configure() is called in order to generate an {@link ApplicationSpecification}.
   * Programs, datasets, and streams are created based on the specification before the spec is persisted in the
   * {@link Store}. This method can create a new application as well as update an existing one.
   *
   * @param namespace the namespace to deploy the app to
   * @param appName the name of the app. If null, the name will be set based on the application spec
   * @param artifactId the id of the artifact to create the application from
   * @param configStr the configuration to send to the application when generating the application specification
   * @param programTerminator a program terminator that will stop programs that are removed when updating an app.
   *                          For example, if an update removes a flow, the terminator defines how to stop that flow.
   * @return information about the deployed application
   * @throws InvalidArtifactException if the artifact does not contain any application classes
   * @throws ArtifactNotFoundException if the specified artifact does not exist
   * @throws IOException if there was an IO error reading artifact detail from the meta store
   * @throws Exception if there was an exception during the deployment pipeline. This exception will often wrap
   *                   the actual exception
   */
  public ApplicationWithPrograms deployApp(Id.Namespace namespace, @Nullable String appName,
                                           Id.Artifact artifactId,
                                           @Nullable String configStr,
                                           ProgramTerminator programTerminator) throws Exception {
    ArtifactDetail artifactDetail = artifactRepository.getArtifact(artifactId);
    return deployApp(namespace.toEntityId(), appName, configStr, programTerminator, artifactDetail);
  }

  /**
   * Remove all the applications inside the given {@link Id.Namespace}
   *
   * @param namespaceId the {@link Id.Namespace} under which all application should be deleted
   * @throws Exception
   */
  public void removeAll(final Id.Namespace namespaceId) throws Exception {
    List<ApplicationSpecification> allSpecs = new ArrayList<>(
      store.getAllApplications(namespaceId.toEntityId()));
    //Check if any program associated with this namespace is running
    Iterable<ProgramRuntimeService.RuntimeInfo> runtimeInfos =
      Iterables.filter(runtimeService.listAll(ProgramType.values()),
                       new com.google.common.base.Predicate<ProgramRuntimeService.RuntimeInfo>() {
      @Override
      public boolean apply(ProgramRuntimeService.RuntimeInfo runtimeInfo) {
        return runtimeInfo.getProgramId().toEntityId().getNamespace().equals(namespaceId.getId());
      }
    });

    Set<String> runningPrograms = new HashSet<>();
    for (ProgramRuntimeService.RuntimeInfo runtimeInfo : runtimeInfos) {
      runningPrograms.add(runtimeInfo.getProgramId().toEntityId().getApplication() +
                            ": " + runtimeInfo.getProgramId().toEntityId().getProgram());
    }

    if (!runningPrograms.isEmpty()) {
      String appAllRunningPrograms = Joiner.on(',')
        .join(runningPrograms);
      throw new CannotBeDeletedException(namespaceId,
                                         "The following programs are still running: " + appAllRunningPrograms);
    }
    //All Apps are STOPPED, delete them
    for (ApplicationSpecification appSpec : allSpecs) {
      ApplicationId id = new ApplicationId(namespaceId.getId(), appSpec.getName());
      deleteApp(id, appSpec);
    }
  }

  /**
   * Delete an application specified by appId.
   *
   * @param appId the {@link Id.Application} of the application to be removed
   * @throws Exception
   */
  public void removeApplication(final Id.Application appId) throws Exception {
    //Check if all are stopped.
    Iterable<ProgramRuntimeService.RuntimeInfo> runtimeInfos =
      Iterables.filter(runtimeService.listAll(ProgramType.values()),
                       new com.google.common.base.Predicate<ProgramRuntimeService.RuntimeInfo>() {
      @Override
      public boolean apply(ProgramRuntimeService.RuntimeInfo runtimeInfo) {
        return runtimeInfo.getProgramId().toEntityId().getApplication().equals(appId.getId());
      }
    });

    Set<String> runningPrograms = new HashSet<>();
    for (ProgramRuntimeService.RuntimeInfo runtimeInfo : runtimeInfos) {
      runningPrograms.add(runtimeInfo.getProgramId().toEntityId().getProgram());
    }

    if (!runningPrograms.isEmpty()) {
      String appAllRunningPrograms = Joiner.on(',')
        .join(runningPrograms);
      throw new CannotBeDeletedException(appId,
                                         "The following programs are still running: " + appAllRunningPrograms);
    }

    ApplicationSpecification spec = store.getApplication(appId.toEntityId());
    if (spec == null) {
      throw new NotFoundException(appId);
    }
    deleteApp(appId.toEntityId(), spec);
  }

  /**
   * Get detail about the plugin in the specified application
   *
   * @param appId the id of the application
   * @return list of plugins in the application
   * @throws ApplicationNotFoundException if the specified application does not exist
   */
  public List<PluginInstanceDetail> getPlugins(ApplicationId appId)
    throws ApplicationNotFoundException {
    ApplicationSpecification appSpec = store.getApplication(appId);
    if (appSpec == null) {
      throw new ApplicationNotFoundException(appId.toId());
    }
    List<PluginInstanceDetail> pluginInstanceDetails = new ArrayList<>();
    for (Map.Entry<String, Plugin> entry : appSpec.getPlugins().entrySet()) {
      pluginInstanceDetails.add(new PluginInstanceDetail(entry.getKey(), entry.getValue()));
    }
    return pluginInstanceDetails;
  }

  private Iterable<ProgramSpecification> getProgramSpecs(ApplicationId appId) {
    ApplicationSpecification appSpec = store.getApplication(appId);
    return Iterables.concat(appSpec.getFlows().values(),
                            appSpec.getMapReduce().values(),
                            appSpec.getServices().values(),
                            appSpec.getSpark().values(),
                            appSpec.getWorkers().values(),
                            appSpec.getWorkflows().values());
  }

  /**
   * Delete the metrics for an application, or if null is provided as the application ID, for all apps.
   *
   * @param applicationId the application to delete metrics for.
   * If null, metrics for all applications in the namespace are deleted.
   */
  private void deleteMetrics(String namespaceId, String applicationId) throws Exception {
    Collection<ApplicationSpecification> applications = Lists.newArrayList();
    NamespaceId namespace = new NamespaceId(namespaceId);
    if (applicationId == null) {
      applications = this.store.getAllApplications(namespace);
    } else {
      ApplicationSpecification spec = this.store.getApplication(namespace.app(applicationId));
      applications.add(spec);
    }

    long endTs = System.currentTimeMillis() / 1000;
    Map<String, String> tags = Maps.newHashMap();
    tags.put(Constants.Metrics.Tag.NAMESPACE, namespaceId);
    for (ApplicationSpecification application : applications) {
      // add or replace application name in the tagMap
      tags.put(Constants.Metrics.Tag.APP, application.getName());
      MetricDeleteQuery deleteQuery = new MetricDeleteQuery(0, endTs, tags);
      metricStore.delete(deleteQuery);
    }
  }

  /**
   * Delete stored Preferences of the application and all its programs.
   *
   * @param appId applicationId
   */
  private void deletePreferences(ApplicationId appId) {
    Iterable<ProgramSpecification> programSpecs = getProgramSpecs(appId);
    for (ProgramSpecification spec : programSpecs) {

      preferencesStore.deleteProperties(appId.getNamespace(), appId.getApplication(),
                                        ProgramTypes.fromSpecification(spec).getCategoryName(), spec.getName());
      LOG.trace("Deleted Preferences of Program : {}, {}, {}, {}", appId.getNamespace(), appId.getApplication(),
                ProgramTypes.fromSpecification(spec).getCategoryName(), spec.getName());
    }
    preferencesStore.deleteProperties(appId.getNamespace(), appId.getApplication());
    LOG.trace("Deleted Preferences of Application : {}, {}", appId.getNamespace(), appId.getApplication());
  }

  private ApplicationWithPrograms deployApp(NamespaceId namespaceId, @Nullable String appName,
                                            @Nullable String configStr,
                                            ProgramTerminator programTerminator,
                                            ArtifactDetail artifactDetail) throws Exception {
    // Enforce that the current principal has write access to the namespace the app is being deployed to
    authorizationEnforcer.enforce(namespaceId, authenticationContext.getPrincipal(), Action.WRITE);

    ApplicationClass appClass = Iterables.getFirst(artifactDetail.getMeta().getClasses().getApps(), null);
    if (appClass == null) {
      throw new InvalidArtifactException(String.format("No application class found in artifact '%s' in namespace '%s'.",
                                                       artifactDetail.getDescriptor().getArtifactId(), namespaceId));
    }

    // deploy application with newly added artifact
    AppDeploymentInfo deploymentInfo = new AppDeploymentInfo(artifactDetail.getDescriptor(), namespaceId,
                                                             appClass.getClassName(), appName, configStr);

    Manager<AppDeploymentInfo, ApplicationWithPrograms> manager = managerFactory.create(programTerminator);
    // TODO: (CDAP-3258) Manager needs MUCH better error handling.
    ApplicationWithPrograms applicationWithPrograms = manager.deploy(deploymentInfo).get();
    // Deployment successful. Grant all privileges on this app to the current principal.
    privilegesManager.grant(applicationWithPrograms.getApplicationId(),
                            authenticationContext.getPrincipal(), EnumSet.allOf(Action.class));
    return applicationWithPrograms;
  }

  // deletes without performs checks that no programs are running

  /**
   * Delete the specified application without performing checks that its programs are stopped.
   *
   * @param appId the id of the application to delete
   * @param spec the spec of the application to delete
   * @throws Exception
   */
  private void deleteApp(final ApplicationId appId, ApplicationSpecification spec) throws Exception {
    Id.Application idApplication = appId.toId();
    // enforce ADMIN privileges on the app
    authorizationEnforcer.enforce(appId, authenticationContext.getPrincipal(), Action.ADMIN);
    // first remove all privileges on the app
    revokePrivileges(appId, spec);

    //Delete the schedules
    for (WorkflowSpecification workflowSpec : spec.getWorkflows().values()) {
      Id.Program workflowProgramId = Id.Program.from(idApplication, ProgramType.WORKFLOW, workflowSpec.getName());
      scheduler.deleteSchedules(workflowProgramId, SchedulableProgramType.WORKFLOW);
    }

    deleteMetrics(appId.getNamespace(), appId.getApplication());

    //Delete all preferences of the application and of all its programs
    deletePreferences(appId);

    // Delete all streams and queues state of each flow
    // TODO: This should be unified with the DeletedProgramHandlerStage
    for (FlowSpecification flowSpecification : spec.getFlows().values()) {
      Id.Program flowProgramId = Id.Program.from(idApplication, ProgramType.FLOW, flowSpecification.getName());

      // Collects stream name to all group ids consuming that stream
      final Multimap<String, Long> streamGroups = HashMultimap.create();
      for (FlowletConnection connection : flowSpecification.getConnections()) {
        if (connection.getSourceType() == FlowletConnection.Type.STREAM) {
          long groupId = FlowUtils.generateConsumerGroupId(flowProgramId, connection.getTargetName());
          streamGroups.put(connection.getSourceName(), groupId);
        }
      }
      // Remove all process states and group states for each stream
      final String namespace = String.format("%s.%s", flowProgramId.getApplicationId(), flowProgramId.getId());

      final Id.Flow flowId = Id.Flow.from(idApplication, flowSpecification.getName());
      impersonator.doAs(appId.getParent(), new Callable<Void>() {

        @Override
        public Void call() throws Exception {
          for (Map.Entry<String, Collection<Long>> entry : streamGroups.asMap().entrySet()) {
            streamConsumerFactory.dropAll(Id.Stream.from(appId.getNamespace(), entry.getKey()),
                                          namespace, entry.getValue());
          }
          queueAdmin.dropAllForFlow(flowId);
          return null;
        }
      });
    }

    ApplicationSpecification appSpec = store.getApplication(appId);
    deleteAppMetadata(appId, appSpec);
    store.deleteWorkflowStats(appId);
    store.removeApplication(appId);

    try {
      usageRegistry.unregister(idApplication);
    } catch (Exception e) {
      LOG.warn("Failed to unregister usage of app: {}", appId, e);
    }
  }

  // TODO: CDAP-5427 - This should be a single operation
  private void revokePrivileges(ApplicationId appId, ApplicationSpecification appSpec) throws Exception {
    for (ProgramId programId : getAllPrograms(appId, appSpec)) {
      privilegesManager.revoke(programId);
    }
    privilegesManager.revoke(appId);
  }

  /**
   * Delete the metadata for the application and the programs.
   */
  private void deleteAppMetadata(ApplicationId appId, ApplicationSpecification appSpec) {
    // Remove metadata for the Application itself.
<<<<<<< HEAD
    metadataStore.removeMetadata(appId.toEntityId());
=======
    metadataStore.removeMetadata(appId.toId());
>>>>>>> 0469ef7a

    // Remove metadata for the programs of the Application
    // TODO: Need to remove this we support prefix search of metadata type.
    // See https://issues.cask.co/browse/CDAP-3669
<<<<<<< HEAD
    for (ProgramId programId : getAllPrograms(appId.toEntityId(), appSpec)) {
      metadataStore.removeMetadata(programId);
=======
    for (ProgramId programId : getAllPrograms(appId, appSpec)) {
      metadataStore.removeMetadata(programId.toId());
>>>>>>> 0469ef7a
    }
  }

  private Set<ProgramId> getAllPrograms(ApplicationId appId, ApplicationSpecification appSpec) {
    Set<ProgramId> result = new HashSet<>();
    Map<ProgramType, Set<String>> programTypeToNames = new HashMap<>();
    programTypeToNames.put(ProgramType.FLOW, appSpec.getFlows().keySet());
    programTypeToNames.put(ProgramType.MAPREDUCE, appSpec.getMapReduce().keySet());
    programTypeToNames.put(ProgramType.WORKFLOW, appSpec.getWorkflows().keySet());
    programTypeToNames.put(ProgramType.SERVICE, appSpec.getServices().keySet());
    programTypeToNames.put(ProgramType.SPARK, appSpec.getSpark().keySet());
    programTypeToNames.put(ProgramType.WORKER, appSpec.getWorkers().keySet());

    for (Map.Entry<ProgramType, Set<String>> entry : programTypeToNames.entrySet()) {
      Set<String> programNames = entry.getValue();
      for (String programName : programNames) {
        result.add(Ids.namespace(appId.getNamespace())
                     .app(appId.getApplication())
                     .program(entry.getKey(), programName));
      }
    }
    return result;
  }

  // get filter for app specs by artifact name and version. if they are null, it means don't filter.
  private com.google.common.base.Predicate<ApplicationRecord> getAppPredicate(Set<String> artifactNames,
                                                       @Nullable String artifactVersion) {
    if (artifactNames.isEmpty() && artifactVersion == null) {
      return Predicates.alwaysTrue();
    } else if (artifactNames.isEmpty()) {
      return new ArtifactVersionPredicate(artifactVersion);
    } else if (artifactVersion == null) {
      return new ArtifactNamesPredicate(artifactNames);
    } else {
      return Predicates.and(new ArtifactNamesPredicate(artifactNames), new ArtifactVersionPredicate(artifactVersion));
    }
  }

  /**
   * Ensures that the logged-in user has a {@link Action privilege} on the specified dataset instance.
   *
   * @param appId the {@link ApplicationId} to check for privileges
   * @throws UnauthorizedException if the logged in user has no {@link Action privileges} on the specified dataset
   */
  private void ensureAccess(ApplicationId appId) throws Exception {
    Principal principal = authenticationContext.getPrincipal();
    Predicate<EntityId> filter = authorizationEnforcer.createFilter(principal);
    if (!filter.apply(appId)) {
      throw new UnauthorizedException(principal, appId);
    }
  }

  /**
   * Returns true if the application artifact is in a whitelist of names
   */
  private static class ArtifactNamesPredicate implements com.google.common.base.Predicate<ApplicationRecord> {
    private final Set<String> names;

    ArtifactNamesPredicate(Set<String> names) {
      this.names = names;
    }

    @Override
    public boolean apply(ApplicationRecord input) {
      return names.contains(input.getArtifact().getName());
    }
  }

  /**
   * Returns true if the application artifact is a specific version
   */
  private static class ArtifactVersionPredicate implements com.google.common.base.Predicate<ApplicationRecord> {
    private final String version;

    ArtifactVersionPredicate(String version) {
      this.version = version;
    }

    @Override
    public boolean apply(ApplicationRecord input) {
      return version.equals(input.getArtifact().getVersion());
    }
  }
}<|MERGE_RESOLUTION|>--- conflicted
+++ resolved
@@ -102,7 +102,9 @@
 /**
  * Service that manage lifecycle of Applications.
  */
-public class ApplicationLifecycleService extends AbstractIdleService {
+public class
+
+ApplicationLifecycleService extends AbstractIdleService {
   private static final Logger LOG = LoggerFactory.getLogger(ApplicationLifecycleService.class);
 
   /**
@@ -617,22 +619,13 @@
    */
   private void deleteAppMetadata(ApplicationId appId, ApplicationSpecification appSpec) {
     // Remove metadata for the Application itself.
-<<<<<<< HEAD
-    metadataStore.removeMetadata(appId.toEntityId());
-=======
-    metadataStore.removeMetadata(appId.toId());
->>>>>>> 0469ef7a
+    metadataStore.removeMetadata(appId);
 
     // Remove metadata for the programs of the Application
     // TODO: Need to remove this we support prefix search of metadata type.
     // See https://issues.cask.co/browse/CDAP-3669
-<<<<<<< HEAD
-    for (ProgramId programId : getAllPrograms(appId.toEntityId(), appSpec)) {
+    for (ProgramId programId : getAllPrograms(appId, appSpec)) {
       metadataStore.removeMetadata(programId);
-=======
-    for (ProgramId programId : getAllPrograms(appId, appSpec)) {
-      metadataStore.removeMetadata(programId.toId());
->>>>>>> 0469ef7a
     }
   }
 
