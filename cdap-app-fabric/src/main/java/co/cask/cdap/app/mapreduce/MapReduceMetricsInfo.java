/*
 * Copyright © 2015 Cask Data, Inc.
 *
 * Licensed under the Apache License, Version 2.0 (the "License"); you may not
 * use this file except in compliance with the License. You may obtain a copy of
 * the License at
 *
 * http://www.apache.org/licenses/LICENSE-2.0
 *
 * Unless required by applicable law or agreed to in writing, software
 * distributed under the License is distributed on an "AS IS" BASIS, WITHOUT
 * WARRANTIES OR CONDITIONS OF ANY KIND, either express or implied. See the
 * License for the specific language governing permissions and limitations under
 * the License.
 */

package co.cask.cdap.app.mapreduce;

import co.cask.cdap.api.dataset.lib.cube.AggregationFunction;
import co.cask.cdap.api.dataset.lib.cube.TimeValue;
import co.cask.cdap.api.metrics.MetricDataQuery;
import co.cask.cdap.api.metrics.MetricStore;
import co.cask.cdap.api.metrics.MetricTimeSeries;
import co.cask.cdap.app.metrics.MapReduceMetrics;
import co.cask.cdap.common.conf.Constants;
import co.cask.cdap.proto.Id;
import co.cask.cdap.proto.MRJobInfo;
import co.cask.cdap.proto.MRTaskInfo;
import co.cask.cdap.proto.ProgramType;
import com.google.common.base.Preconditions;
import com.google.common.collect.HashBasedTable;
import com.google.common.collect.ImmutableList;
import com.google.common.collect.ImmutableMap;
import com.google.common.collect.Iterables;
import com.google.common.collect.Lists;
import com.google.common.collect.Maps;
import com.google.common.collect.Table;
import com.google.inject.Inject;
import org.apache.hadoop.mapreduce.TaskCounter;

import java.util.Collection;
import java.util.Collections;
import java.util.HashMap;
import java.util.List;
import java.util.Map;

/**
 * Retrieves information/reports for a MapReduce run via the Metrics system.
 */
public class MapReduceMetricsInfo {

  private final MetricStore metricStore;

  @Inject
  public MapReduceMetricsInfo(MetricStore metricStore) {
    this.metricStore = metricStore;
  }

  /**
   * @param runId for which information will be returned.
   * @return a {@link MRJobInfo} containing information about a particular MapReduce program run.
   */
  public MRJobInfo getMRJobInfo(Id.Run runId) throws Exception {
    Preconditions.checkArgument(ProgramType.MAPREDUCE.equals(runId.getProgram().getType()));

    // baseTags has tag keys: ns.app.mr.runid
    Map<String, String> baseTags = Maps.newHashMap();
    baseTags.put(Constants.Metrics.Tag.NAMESPACE, runId.getNamespace().getId());
    baseTags.put(Constants.Metrics.Tag.APP, runId.getProgram().getApplicationId());
    baseTags.put(Constants.Metrics.Tag.MAPREDUCE, runId.getProgram().getId());
    baseTags.put(Constants.Metrics.Tag.RUN_ID, runId.getId());

    Map<String, String> mapTags = Maps.newHashMap(baseTags);
    mapTags.put(Constants.Metrics.Tag.MR_TASK_TYPE, MapReduceMetrics.TaskType.Mapper.getId());

    Map<String, String> reduceTags = Maps.newHashMap(baseTags);
    reduceTags.put(Constants.Metrics.Tag.MR_TASK_TYPE, MapReduceMetrics.TaskType.Reducer.getId());

    // map from RunId -> (CounterName -> CounterValue)
    Table<String, String, Long> mapTaskMetrics = HashBasedTable.create();
    Table<String, String, Long> reduceTaskMetrics = HashBasedTable.create();


    // Populate mapTaskMetrics and reduce Task Metrics via MetricStore. Used to construct MRTaskInfo below.
    Map<String, String> metricNamesToCounters = Maps.newHashMap();
    metricNamesToCounters.put(prependSystem(MapReduceMetrics.METRIC_TASK_INPUT_RECORDS),
                             TaskCounter.MAP_INPUT_RECORDS.name());
    metricNamesToCounters.put(prependSystem(MapReduceMetrics.METRIC_TASK_OUTPUT_RECORDS),
                             TaskCounter.MAP_OUTPUT_RECORDS.name());
    metricNamesToCounters.put(prependSystem(MapReduceMetrics.METRIC_TASK_BYTES),
                             TaskCounter.MAP_OUTPUT_BYTES.name());
    metricNamesToCounters.put(prependSystem(MapReduceMetrics.METRIC_TASK_COMPLETION),
                             MapReduceMetrics.METRIC_TASK_COMPLETION);

    // get metrics grouped by instance-id for the map tasks
    queryGroupedAggregates(mapTags, mapTaskMetrics, metricNamesToCounters);

    Map<String, Long> mapProgress = Maps.newHashMap();
    if (mapTaskMetrics.columnMap().containsKey(MapReduceMetrics.METRIC_TASK_COMPLETION)) {
      mapProgress = Maps.newHashMap(mapTaskMetrics.columnMap().remove(MapReduceMetrics.METRIC_TASK_COMPLETION));
    }

    Map<String, String> reduceMetricsToCounters = Maps.newHashMap();
    reduceMetricsToCounters.put(prependSystem(MapReduceMetrics.METRIC_TASK_INPUT_RECORDS),
                                TaskCounter.REDUCE_INPUT_RECORDS.name());
    reduceMetricsToCounters.put(prependSystem(MapReduceMetrics.METRIC_TASK_OUTPUT_RECORDS),
                                TaskCounter.REDUCE_OUTPUT_RECORDS.name());
    reduceMetricsToCounters.put(prependSystem(MapReduceMetrics.METRIC_TASK_COMPLETION),
                                MapReduceMetrics.METRIC_TASK_COMPLETION);

    // get metrics grouped by instance-id for the map tasks
    queryGroupedAggregates(reduceTags, reduceTaskMetrics, reduceMetricsToCounters);

    Map<String, Long> reduceProgress = Maps.newHashMap();
    if (reduceTaskMetrics.columnMap().containsKey(MapReduceMetrics.METRIC_TASK_COMPLETION)) {
      reduceProgress = Maps.newHashMap(reduceTaskMetrics.columnMap().remove(MapReduceMetrics.METRIC_TASK_COMPLETION));
    }

    // Construct MRTaskInfos from the information we can get from Metric system.
    List<MRTaskInfo> mapTaskInfos = Lists.newArrayList();
    for (Map.Entry<String, Map<String, Long>> taskEntry : mapTaskMetrics.rowMap().entrySet()) {
      String mapTaskId = taskEntry.getKey();
      mapTaskInfos.add(new MRTaskInfo(mapTaskId, null, null, null,
                                      mapProgress.get(mapTaskId) / 100.0F, taskEntry.getValue()));
    }

    List<MRTaskInfo> reduceTaskInfos = Lists.newArrayList();
    for (Map.Entry<String, Map<String, Long>> taskEntry : reduceTaskMetrics.rowMap().entrySet()) {
      String reduceTaskId = taskEntry.getKey();
      reduceTaskInfos.add(new MRTaskInfo(reduceTaskId, null, null, null,
                                         reduceProgress.get(reduceTaskId) / 100.0F, taskEntry.getValue()));
    }

    return getJobCounters(mapTags, reduceTags, mapTaskInfos, reduceTaskInfos);
  }


  private MRJobInfo getJobCounters(Map<String, String> mapTags, Map<String, String> reduceTags,
                                   List<MRTaskInfo> mapTaskInfos, List<MRTaskInfo> reduceTaskInfos) throws Exception {
    HashMap<String, Long> metrics = Maps.newHashMap();

    Map<String, String> mapMetricsToCounters =
      ImmutableMap.of(prependSystem(MapReduceMetrics.METRIC_INPUT_RECORDS), TaskCounter.MAP_INPUT_RECORDS.name(),
                      prependSystem(MapReduceMetrics.METRIC_OUTPUT_RECORDS), TaskCounter.MAP_OUTPUT_RECORDS.name(),
                      prependSystem(MapReduceMetrics.METRIC_BYTES), TaskCounter.MAP_OUTPUT_BYTES.name(),
                      prependSystem(MapReduceMetrics.METRIC_COMPLETION), MapReduceMetrics.METRIC_COMPLETION);

    getAggregates(mapTags, mapMetricsToCounters, metrics);
    float mapProgress = metrics.remove(MapReduceMetrics.METRIC_COMPLETION) / 100.0F;

    Map<String, String> reduceMetricsToCounters =
      ImmutableMap.of(prependSystem(MapReduceMetrics.METRIC_INPUT_RECORDS), TaskCounter.REDUCE_INPUT_RECORDS.name(),
                      prependSystem(MapReduceMetrics.METRIC_OUTPUT_RECORDS), TaskCounter.REDUCE_OUTPUT_RECORDS.name(),
                      prependSystem(MapReduceMetrics.METRIC_COMPLETION), MapReduceMetrics.METRIC_COMPLETION);

    getAggregates(reduceTags, reduceMetricsToCounters, metrics);
    float reduceProgress = metrics.remove(MapReduceMetrics.METRIC_COMPLETION) / 100.0F;
    return new MRJobInfo(mapProgress, reduceProgress, metrics, mapTaskInfos, reduceTaskInfos, false);
  }

  private String prependSystem(String metric) {
    return "system." + metric;
  }

  private void getAggregates(Map<String, String> tags, Map<String, String> metricsToCounters,
                             Map<String, Long> result) throws Exception {
    MetricDataQuery metricDataQuery =
<<<<<<< HEAD
      new MetricDataQuery(0, Integer.MAX_VALUE, Integer.MAX_VALUE, metricsToCounters.keySet(),
                          MetricType.COUNTER, tags, ImmutableList.<String>of());
=======
      new MetricDataQuery(0, Integer.MAX_VALUE, Integer.MAX_VALUE, prependSystem(metric),
                          AggregationFunction.SUM, tags, ImmutableList.<String>of());
>>>>>>> f0986296
    Collection<MetricTimeSeries> query = metricStore.query(metricDataQuery);
    // initialize elements to zero
    for (String counterName : metricsToCounters.values()) {
      result.put(counterName, 0L);
    }
    for (MetricTimeSeries metricTimeSeries : query) {
      List<TimeValue> timeValues = metricTimeSeries.getTimeValues();
      TimeValue timeValue = Iterables.getOnlyElement(timeValues);
      result.put(metricsToCounters.get(metricTimeSeries.getMetricName()), timeValue.getValue());
    }
  }

  // queries MetricStore for one metric across all tasks of a certain TaskType, using GroupBy InstanceId
  private void queryGroupedAggregates(Map<String, String> tags, Table<String, String, Long> allTaskMetrics,
                                                   Map<String, String> metricsToCounters) throws Exception {
    MetricDataQuery metricDataQuery =
<<<<<<< HEAD
      new MetricDataQuery(0, Integer.MAX_VALUE, Integer.MAX_VALUE, metricsToCounters.keySet(),
                          MetricType.GAUGE, tags, ImmutableList.of(Constants.Metrics.Tag.INSTANCE_ID));
=======
      new MetricDataQuery(0, Integer.MAX_VALUE, Integer.MAX_VALUE,
                          ImmutableMap.of(prependSystem(metric), AggregationFunction.LATEST),
                          tags, ImmutableList.of(Constants.Metrics.Tag.INSTANCE_ID));
>>>>>>> f0986296
    Collection<MetricTimeSeries> query = metricStore.query(metricDataQuery);

    for (MetricTimeSeries metricTimeSeries : query) {
      List<TimeValue> timeValues = metricTimeSeries.getTimeValues();
      TimeValue timeValue = Iterables.getOnlyElement(timeValues);
      String taskId = metricTimeSeries.getTagValues().get(Constants.Metrics.Tag.INSTANCE_ID);
      allTaskMetrics.put(taskId, metricsToCounters.get(metricTimeSeries.getMetricName()), timeValue.getValue());
    }
  }
}<|MERGE_RESOLUTION|>--- conflicted
+++ resolved
@@ -39,7 +39,6 @@
 import org.apache.hadoop.mapreduce.TaskCounter;
 
 import java.util.Collection;
-import java.util.Collections;
 import java.util.HashMap;
 import java.util.List;
 import java.util.Map;
@@ -164,14 +163,13 @@
 
   private void getAggregates(Map<String, String> tags, Map<String, String> metricsToCounters,
                              Map<String, Long> result) throws Exception {
+    Map<String, AggregationFunction> metrics = Maps.newHashMap();
+    // all map-reduce metrics are gauges
+    for (String metric : metricsToCounters.keySet()) {
+      metrics.put(metric, AggregationFunction.LATEST);
+    }
     MetricDataQuery metricDataQuery =
-<<<<<<< HEAD
-      new MetricDataQuery(0, Integer.MAX_VALUE, Integer.MAX_VALUE, metricsToCounters.keySet(),
-                          MetricType.COUNTER, tags, ImmutableList.<String>of());
-=======
-      new MetricDataQuery(0, Integer.MAX_VALUE, Integer.MAX_VALUE, prependSystem(metric),
-                          AggregationFunction.SUM, tags, ImmutableList.<String>of());
->>>>>>> f0986296
+      new MetricDataQuery(0, Integer.MAX_VALUE, Integer.MAX_VALUE, metrics, tags, ImmutableList.<String>of());
     Collection<MetricTimeSeries> query = metricStore.query(metricDataQuery);
     // initialize elements to zero
     for (String counterName : metricsToCounters.values()) {
@@ -187,15 +185,14 @@
   // queries MetricStore for one metric across all tasks of a certain TaskType, using GroupBy InstanceId
   private void queryGroupedAggregates(Map<String, String> tags, Table<String, String, Long> allTaskMetrics,
                                                    Map<String, String> metricsToCounters) throws Exception {
-    MetricDataQuery metricDataQuery =
-<<<<<<< HEAD
-      new MetricDataQuery(0, Integer.MAX_VALUE, Integer.MAX_VALUE, metricsToCounters.keySet(),
-                          MetricType.GAUGE, tags, ImmutableList.of(Constants.Metrics.Tag.INSTANCE_ID));
-=======
-      new MetricDataQuery(0, Integer.MAX_VALUE, Integer.MAX_VALUE,
-                          ImmutableMap.of(prependSystem(metric), AggregationFunction.LATEST),
-                          tags, ImmutableList.of(Constants.Metrics.Tag.INSTANCE_ID));
->>>>>>> f0986296
+    Map<String, AggregationFunction> metrics = Maps.newHashMap();
+    // all map-reduce metrics are gauges
+    for (String metric : metricsToCounters.keySet()) {
+      metrics.put(metric, AggregationFunction.LATEST);
+    }
+
+    MetricDataQuery metricDataQuery = new MetricDataQuery(0, Integer.MAX_VALUE, Integer.MAX_VALUE, metrics,
+                                                          tags, ImmutableList.of(Constants.Metrics.Tag.INSTANCE_ID));
     Collection<MetricTimeSeries> query = metricStore.query(metricDataQuery);
 
     for (MetricTimeSeries metricTimeSeries : query) {
