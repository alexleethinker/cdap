package com.continuuity.data.operation.ttqueue;

import com.continuuity.api.data.OperationException;
import com.continuuity.common.conf.CConfiguration;
import com.continuuity.common.io.BinaryDecoder;
import com.continuuity.common.io.BinaryEncoder;
import com.continuuity.data.operation.StatusCode;
import com.continuuity.data.operation.executor.ReadPointer;
import com.continuuity.data.operation.executor.Transaction;
import com.continuuity.data.operation.ttqueue.TTQueueNewOnVCTable.DequeueEntry;
import com.continuuity.data.operation.ttqueue.TTQueueNewOnVCTable.DequeuedEntrySet;
import com.continuuity.data.operation.ttqueue.TTQueueNewOnVCTable.TransientWorkingSet;
import com.google.common.collect.ImmutableList;
import com.google.common.collect.ImmutableMap;
import com.google.common.collect.ImmutableSet;
import com.google.common.collect.Lists;
import com.google.common.collect.Maps;
import com.google.common.collect.Sets;
import org.apache.hadoop.hbase.util.Bytes;
import org.junit.Ignore;
import org.junit.Test;

import java.io.ByteArrayInputStream;
import java.io.ByteArrayOutputStream;
import java.io.StringWriter;
import java.util.Arrays;
import java.util.Collections;
import java.util.List;
import java.util.Map;
import java.util.Random;
import java.util.Set;
import java.util.SortedSet;
import java.util.TreeSet;

import static com.continuuity.data.operation.ttqueue.QueuePartitioner.PartitionerType;
import static com.continuuity.data.operation.ttqueue.QueuePartitioner.PartitionerType.FIFO;
import static com.continuuity.data.operation.ttqueue.QueuePartitioner.PartitionerType.HASH;
import static com.continuuity.data.operation.ttqueue.QueuePartitioner.PartitionerType.ROUND_ROBIN;
import static org.junit.Assert.assertEquals;
import static org.junit.Assert.assertFalse;
import static org.junit.Assert.assertNotEquals;
import static org.junit.Assert.assertTrue;
import static org.junit.Assert.fail;

/**
 *
 */
public abstract class TestTTQueueNew extends TestTTQueue {

  private static final int MAX_CRASH_DEQUEUE_TRIES = 10;

  protected void updateCConfiguration(CConfiguration conf) {
    // Setting evict interval to be high -ve number of seconds for testing,
    // so that evictions can be asserted immediately in tests.
    conf.setLong(TTQueueNewOnVCTable.TTQUEUE_EVICT_INTERVAL_SECS, Long.MIN_VALUE);
    conf.setInt(TTQueueNewOnVCTable.TTQUEUE_MAX_CRASH_DEQUEUE_TRIES, MAX_CRASH_DEQUEUE_TRIES);
  }

  // Test DequeueEntry
  @Test
  public void testDequeueEntryEncode() throws Exception {
    DequeueEntry expectedEntry = new DequeueEntry(1, 2);

    ByteArrayOutputStream bos = new ByteArrayOutputStream();
    expectedEntry.encode(new BinaryEncoder(bos));
    byte[] encodedValue = bos.toByteArray();

    DequeueEntry actualEntry = DequeueEntry.decode(new BinaryDecoder(new ByteArrayInputStream(encodedValue)));
    assertEquals(expectedEntry.getEntryId(), actualEntry.getEntryId());
    assertEquals(expectedEntry.getTries(), actualEntry.getTries());
    assertEquals(expectedEntry, actualEntry);
  }

  @Test
  public void testDequeueEntryEquals() throws Exception {
    // DequeueEntry is only compared using entryId, tries is ignored
    assertEquals(new DequeueEntry(12, 10), new DequeueEntry(12));
    assertEquals(new DequeueEntry(12, 10), new DequeueEntry(12, 10));
    assertEquals(new DequeueEntry(12, 10), new DequeueEntry(12, 15));

    assertNotEquals(new DequeueEntry(12, 10), new DequeueEntry(13, 10));
    assertNotEquals(new DequeueEntry(12, 10), new DequeueEntry(13, 11));
  }

  @Test
  public void testDequeueEntryCompare() throws Exception {
    // DequeueEntry is compared only on entryId, tries is ignored
    SortedSet<DequeueEntry> sortedSet = new TreeSet<DequeueEntry>();
    sortedSet.add(new DequeueEntry(5, 1));
    sortedSet.add(new DequeueEntry(2, 3));
    sortedSet.add(new DequeueEntry(1, 2));
    sortedSet.add(new DequeueEntry(3, 2));
    sortedSet.add(new DequeueEntry(4, 3));
    sortedSet.add(new DequeueEntry(4, 5));
    sortedSet.add(new DequeueEntry(0, 2));

    int expected = 0;
    for (DequeueEntry aSortedSet : sortedSet) {
      assertEquals(expected++, aSortedSet.getEntryId());
    }
  }

  @Test
  public void testQueueEntrySetEncode() throws Exception {
    final int MAX = 10;
    DequeuedEntrySet expectedEntrySet = new DequeuedEntrySet();
    for(int i = 0; i < MAX; ++i) {
      expectedEntrySet.add(new DequeueEntry(i, i % 2));
    }

    assertEquals(MAX, expectedEntrySet.size());

    ByteArrayOutputStream bos = new ByteArrayOutputStream();
    expectedEntrySet.encode(new BinaryEncoder(bos));
    byte[] encodedValue = bos.toByteArray();

    DequeuedEntrySet actualEntrySet = DequeuedEntrySet.decode(new BinaryDecoder(new ByteArrayInputStream(encodedValue)));
    assertEquals(expectedEntrySet.size(), actualEntrySet.size());
    for(int i = 0; i < MAX; ++i) {
      DequeueEntry expectedEntry = expectedEntrySet.min();
      expectedEntrySet.remove(expectedEntry.getEntryId());

      DequeueEntry actualEntry = actualEntrySet.min();
      actualEntrySet.remove(actualEntry.getEntryId());

      assertEquals(expectedEntry.getEntryId(), actualEntry.getEntryId());
      assertEquals(expectedEntry.getTries(), actualEntry.getTries());
    }
  }

  @Test
  public void testDequeueEntrySet() throws Exception {
    final int MAX = 10;
    DequeuedEntrySet entrySet = new DequeuedEntrySet();
    List<Long> expectedEntryIds = Lists.newArrayListWithCapacity(MAX);
    List<DequeueEntry> expectedEntryList = Lists.newArrayListWithCapacity(MAX);
    Set<Long> expectedDroppedEntries = Sets.newHashSetWithExpectedSize(MAX);

    for(int i = 0; i < MAX; ++i) {
      entrySet.add(new DequeueEntry(i, i %2));
      expectedEntryIds.add((long) i);
      expectedEntryList.add(new DequeueEntry(i, i % 2));

      if(i % 2 == 1) {
        expectedDroppedEntries.add((long) i);
      }
    }

    // Verify created lists
    assertEquals(MAX, entrySet.size());
    assertEquals(MAX, expectedEntryIds.size());
    assertEquals(MAX, expectedEntryList.size());
    assertEquals(MAX/2, expectedDroppedEntries.size());

    // Verify QueueEntrySet
    assertEquals(expectedEntryIds, entrySet.getEntryIds());
    assertEquals(expectedEntryList, entrySet.getEntryList());

    Set<Long> actualDroppedEntries = entrySet.startNewTry(1);
    assertEquals(expectedDroppedEntries, actualDroppedEntries);

    List<Long> actualRemainingEntries = Lists.newArrayListWithCapacity(MAX);
    for(int i = 0; i < MAX; ++i) {
      if(i % 2 == 0) {
        actualRemainingEntries.add((long) i);
      }
    }
    assertEquals(actualRemainingEntries, entrySet.getEntryIds());
  }

  @Test
  public void testWorkingEntryList() {
    final int MAX = 10;
    Map<Long, byte[]> noCachedEntries = Collections.emptyMap();
    TTQueueNewOnVCTable.TransientWorkingSet transientWorkingSet =
      new TransientWorkingSet(Lists.<Long>newArrayList(), noCachedEntries);
    assertFalse(transientWorkingSet.hasNext());

    List<Long> workingSet = Lists.newArrayList();
    Map<Long, byte[]> cache = Maps.newHashMap();
    for(long i = 0; i < MAX; ++i) {
      workingSet.add(i);
      cache.put(i, Bytes.toBytes(i));
    }
    transientWorkingSet = new TransientWorkingSet(workingSet, cache);

    for(int i = 0; i < MAX; ++i) {
      assertTrue(transientWorkingSet.hasNext());
      assertEquals(new DequeueEntry(i), transientWorkingSet.peekNext());
      assertEquals(new DequeueEntry(i), transientWorkingSet.next());
    }
    assertFalse(transientWorkingSet.hasNext());
  }

  @Test
  public void testReconfigPartitionInstance() throws Exception {
    final TTQueueNewOnVCTable.ReconfigPartitionInstance reconfigPartitionInstance1 =
      new TTQueueNewOnVCTable.ReconfigPartitionInstance(3, 100L);

    final TTQueueNewOnVCTable.ReconfigPartitionInstance reconfigPartitionInstance2 =
      new TTQueueNewOnVCTable.ReconfigPartitionInstance(2, 100L);

    final TTQueueNewOnVCTable.ReconfigPartitionInstance reconfigPartitionInstance3 =
      new TTQueueNewOnVCTable.ReconfigPartitionInstance(2, 101L);

    final TTQueueNewOnVCTable.ReconfigPartitionInstance reconfigPartitionInstance4 =
      new TTQueueNewOnVCTable.ReconfigPartitionInstance(3, 100L);

    // Verify equals
    assertEquals(reconfigPartitionInstance1, reconfigPartitionInstance1);
    assertEquals(reconfigPartitionInstance1, reconfigPartitionInstance4);
    assertNotEquals(reconfigPartitionInstance1, reconfigPartitionInstance2);
    assertNotEquals(reconfigPartitionInstance2, reconfigPartitionInstance3);
    assertNotEquals(reconfigPartitionInstance4, reconfigPartitionInstance3);

    // Verify redundancy
    assertTrue(reconfigPartitionInstance1.isRedundant(1000L));
    assertTrue(reconfigPartitionInstance1.isRedundant(101L));
    assertFalse(reconfigPartitionInstance1.isRedundant(100L));
    assertFalse(reconfigPartitionInstance1.isRedundant(99L));
    assertFalse((reconfigPartitionInstance1.isRedundant(10L)));

    // Encode to bytes
    ByteArrayOutputStream bos = new ByteArrayOutputStream();
    reconfigPartitionInstance1.encode(new BinaryEncoder(bos));
    byte[] bytes = bos.toByteArray();

    // Decode from bytes
    TTQueueNewOnVCTable.ReconfigPartitionInstance actual =
      TTQueueNewOnVCTable.ReconfigPartitionInstance.decode(new BinaryDecoder(new ByteArrayInputStream(bytes)));

    // Verify
    assertEquals(reconfigPartitionInstance1, actual);
  }

  @Test
  public void testReconfigPartitioner() throws Exception {
    TTQueueNewOnVCTable.ReconfigPartitioner partitioner1 =
      new TTQueueNewOnVCTable.ReconfigPartitioner(3, PartitionerType.HASH);
    partitioner1.add(0, 5);
    partitioner1.add(1, 10);
    partitioner1.add(2, 12);

    TTQueueNewOnVCTable.ReconfigPartitioner partitioner2 =
      new TTQueueNewOnVCTable.ReconfigPartitioner(3, PartitionerType.HASH);
    partitioner2.add(0, 5);
    partitioner2.add(1, 15);
    partitioner2.add(2, 12);

    // Verify equals
    assertEquals(partitioner1, partitioner1);
    assertNotEquals(partitioner1, partitioner2);

    // Verify redundancy
    assertTrue(partitioner1.isRedundant(100L));
    assertTrue(partitioner1.isRedundant(54L));
    assertTrue(partitioner1.isRedundant(13L));
    for(int i = 0; i < 12; ++i) {
      assertFalse(partitioner1.isRedundant(i));
    }

    // Encode to bytes
    ByteArrayOutputStream bos = new ByteArrayOutputStream();
    partitioner1.encode(new BinaryEncoder(bos));
    byte[] bytes = bos.toByteArray();

    // Decode from bytes
    TTQueueNewOnVCTable.ReconfigPartitioner actual =
      TTQueueNewOnVCTable.ReconfigPartitioner.decode(new BinaryDecoder(new ByteArrayInputStream(bytes)));

    // Verify
    assertEquals(partitioner1, actual);
  }

  @Test
  public void testReconfigPartitionerEmit1() throws Exception {
    // Partition
    // Entries        :1  2  3  4  5  6  7  8  9  10  11  12
    // Consumers Ack  :      0           1  2
    // Partition      :1  2  0  1  2  0  1  2  0  1   2   0

    int groupSize = 3;
    int lastEntry = 12;

    long zeroAck = 3L;
    long oneAck = 7L;
    long twoAck = 8L;

    TTQueueNewOnVCTable.ReconfigPartitioner partitioner =
      new TTQueueNewOnVCTable.ReconfigPartitioner(groupSize, PartitionerType.ROUND_ROBIN);
    partitioner.add(0, zeroAck);
    partitioner.add(1, oneAck);
    partitioner.add(2, twoAck);

    verifyTestReconfigPartitionerEmit(lastEntry, ImmutableSet.of(1L, 2L, 3L, 4L, 5L, 7L, 8L), partitioner);
  }

  @Test
  public void testReconfigPartitionerEmit2() throws Exception {
    // Partition
    // Entries        :1  2  3  4  5  6  7  8  9  10  11  12
    // Consumers Ack  :1  2  0
    // Partition      :1  2  0  1  2  0  1  2  0  1   2   0

    int groupSize = 3;
    int lastEntry = 12;

    long zeroAck = 3L;
    long oneAck = 1L;
    long twoAck = 2L;

    TTQueueNewOnVCTable.ReconfigPartitioner partitioner =
      new TTQueueNewOnVCTable.ReconfigPartitioner(groupSize, PartitionerType.ROUND_ROBIN);
    partitioner.add(0, zeroAck);
    partitioner.add(1, oneAck);
    partitioner.add(2, twoAck);

    verifyTestReconfigPartitionerEmit(lastEntry, ImmutableSet.of(1L, 2L, 3L), partitioner);
  }

  @Test
  public void testReconfigPartitionerEmit3() throws Exception {
    // Partition
    // Entries        :1  2  3  4  5  6  7  8  9  10  11  12
    // Consumers Ack  :1  2                               0
    // Partition      :1  2  0  1  2  0  1  2  0  1   2   0

    int groupSize = 3;
    int lastEntry = 12;

    long zeroAck = 12L;
    long oneAck = 1L;
    long twoAck = 2L;

    TTQueueNewOnVCTable.ReconfigPartitioner partitioner =
      new TTQueueNewOnVCTable.ReconfigPartitioner(groupSize, PartitionerType.ROUND_ROBIN);
    partitioner.add(0, zeroAck);
    partitioner.add(1, oneAck);
    partitioner.add(2, twoAck);

    verifyTestReconfigPartitionerEmit(lastEntry, ImmutableSet.of(1L, 2L, 3L, 6L, 9L, 12L), partitioner);
  }

  @Test
  public void testReconfigPartitionerEmit4() throws Exception {
    // Partition
    // Entries        :1  2  3  4  5  6  7  8  9  10  11  12
    // Consumers Ack  :                           1   2   0
    // Partition      :1  2  0  1  2  0  1  2  0  1   2   0

    int groupSize = 3;
    int lastEntry = 12;

    long zeroAck = 12L;
    long oneAck = 10L;
    long twoAck = 11L;

    TTQueueNewOnVCTable.ReconfigPartitioner partitioner =
      new TTQueueNewOnVCTable.ReconfigPartitioner(groupSize, PartitionerType.ROUND_ROBIN);
    partitioner.add(0, zeroAck);
    partitioner.add(1, oneAck);
    partitioner.add(2, twoAck);

    verifyTestReconfigPartitionerEmit(lastEntry, ImmutableSet.of(1L, 2L, 3L, 4L, 5L, 6L, 7L, 8L, 9L, 10L, 11L, 12L),
                                      partitioner);
  }

  @Test
  public void testReconfigPartitionersList() throws Exception {
    List<TTQueueNewOnVCTable.ReconfigPartitioner> partitionerList = Lists.newArrayList();
    List<Long> partitionerListMaxAck = Lists.newArrayList();

    int groupSize = 3;

    TTQueueNewOnVCTable.ReconfigPartitioner partitioner =
      new TTQueueNewOnVCTable.ReconfigPartitioner(groupSize, PartitionerType.ROUND_ROBIN);
    partitioner.add(0, 8L);
    partitioner.add(1, 15L);
    partitioner.add(2, 11L);
    partitionerList.add(partitioner);
    partitionerListMaxAck.add(15L);

    // Verify compaction with one partitioner
    TTQueueNewOnVCTable.ReconfigPartitionersList rl1 =
      new TTQueueNewOnVCTable.ReconfigPartitionersList(partitionerList);
    assertEquals(1, rl1.getReconfigPartitioners().size());
    rl1.compact(9L);
    assertEquals(1, rl1.getReconfigPartitioners().size());
    rl1.compact(16L);
    assertTrue(rl1.getReconfigPartitioners().isEmpty());
    verifyReconfigPartitionersListCompact(
      new TTQueueNewOnVCTable.ReconfigPartitionersList(partitionerList), partitionerListMaxAck);

    groupSize = 4;

    partitioner =
      new TTQueueNewOnVCTable.ReconfigPartitioner(groupSize, PartitionerType.ROUND_ROBIN);
    partitioner.add(0, 30L);
    partitioner.add(1, 14L);
    partitioner.add(2, 15L);
    partitioner.add(3, 28L);
    partitionerList.add(partitioner);
    partitionerListMaxAck.add(30L);

    // Verify compaction with two partitioners
    TTQueueNewOnVCTable.ReconfigPartitionersList rl2 =
      new TTQueueNewOnVCTable.ReconfigPartitionersList(partitionerList);
    assertEquals(2, rl2.getReconfigPartitioners().size());
    rl2.compact(8L);
    assertEquals(2, rl2.getReconfigPartitioners().size());
    rl2.compact(16L);
    assertEquals(1, rl2.getReconfigPartitioners().size());
    rl2.compact(31L);
    assertTrue(rl2.getReconfigPartitioners().isEmpty());
    verifyReconfigPartitionersListCompact(
      new TTQueueNewOnVCTable.ReconfigPartitionersList(partitionerList), partitionerListMaxAck);

    groupSize = 5;

    partitioner =
      new TTQueueNewOnVCTable.ReconfigPartitioner(groupSize, PartitionerType.ROUND_ROBIN);
    partitioner.add(0, 43L);
    partitioner.add(1, 47L);
    partitioner.add(2, 3L);
    partitioner.add(3, 32L);
    partitioner.add(3, 35L);
    partitionerList.add(partitioner);
    partitionerListMaxAck.add(47L);

    // Verify compaction with 3 partitioners
    verifyReconfigPartitionersListCompact(
      new TTQueueNewOnVCTable.ReconfigPartitionersList(partitionerList), partitionerListMaxAck);

    groupSize = 2;

    partitioner =
      new TTQueueNewOnVCTable.ReconfigPartitioner(groupSize, PartitionerType.ROUND_ROBIN);
    partitioner.add(0, 55);
    partitioner.add(1, 50L);
    partitionerList.add(partitioner);
    partitionerListMaxAck.add(55L);

    // Verify compaction with 4 partitioners
    verifyReconfigPartitionersListCompact(
      new TTQueueNewOnVCTable.ReconfigPartitionersList(partitionerList), partitionerListMaxAck);

    // Verify encode/decode
    TTQueueNewOnVCTable.ReconfigPartitionersList expectedEncode =
      new TTQueueNewOnVCTable.ReconfigPartitionersList(partitionerList);
    ByteArrayOutputStream bos = new ByteArrayOutputStream();
    expectedEncode.encode(new BinaryEncoder(bos));
    byte[] bytes = bos.toByteArray();

    TTQueueNewOnVCTable.ReconfigPartitionersList actualEncode =
      TTQueueNewOnVCTable.ReconfigPartitionersList.decode(new BinaryDecoder(new ByteArrayInputStream(bytes)));
    assertEquals(expectedEncode, actualEncode);
  }

  private void verifyReconfigPartitionersListCompact(
    TTQueueNewOnVCTable.ReconfigPartitionersList reconfigPartitionersList, List<Long> maxAckList) {
    List<Long> sortedMaxAckList = Lists.newLinkedList(maxAckList);
    Collections.sort(sortedMaxAckList);

    long max = sortedMaxAckList.get(sortedMaxAckList.size() - 1);
    for(long i = 0; i <= max; ++i) {
      reconfigPartitionersList.compact(i);
      if(!sortedMaxAckList.isEmpty() && i > sortedMaxAckList.get(0)) {
        sortedMaxAckList.remove(0);
      }
      assertEquals(sortedMaxAckList.size(), reconfigPartitionersList.getReconfigPartitioners().size());
    }
    reconfigPartitionersList.compact(max + 1);
    assertTrue(reconfigPartitionersList.getReconfigPartitioners().isEmpty());
  }

  @Test
  public void testReconfigPartitionersListEmit1() throws Exception {
    List<TTQueueNewOnVCTable.ReconfigPartitioner> partitionerList = Lists.newArrayList();
    // Partition 1
    // Entries        :1  2  3  4  5  6  7  8  9  10  11  12
    // Consumers Ack  :      0           1  2
    // Partition      :1  2  0  1  2  0  1  2  0  1   2   0

    int groupSize = 3;

    long zeroAck = 3L;
    long oneAck = 7L;
    long twoAck = 8L;

    TTQueueNewOnVCTable.ReconfigPartitioner partitioner =
      new TTQueueNewOnVCTable.ReconfigPartitioner(groupSize, PartitionerType.ROUND_ROBIN);
    partitioner.add(0, zeroAck);
    partitioner.add(1, oneAck);
    partitioner.add(2, twoAck);

    partitionerList.add(partitioner);
    Set<Long> expectedAckedEntries1 = ImmutableSet.of(1L, 2L, 3L, 4L, 5L, 7L, 8L);

    // Partition 2
    // Entries        :1  2  3  4  5  6  7  8  9  10  11  12  13  14  15  16  17  18
    // Consumers Ack  :            1     3        2       0
    // Partition      :1  2  3  0  1  2  3  0  1  2   3   0   1   2   3   0   1   2

    groupSize = 4;
    int lastEntry = 18;

    zeroAck = 12L;
    oneAck = 5L;
    twoAck = 10L;
    long threeAck = 7L;

    partitioner =
      new TTQueueNewOnVCTable.ReconfigPartitioner(groupSize, PartitionerType.ROUND_ROBIN);
    partitioner.add(0, zeroAck);
    partitioner.add(1, oneAck);
    partitioner.add(2, twoAck);
    partitioner.add(3, threeAck);

    partitionerList.add(partitioner);
    Set<Long> expectedAckedEntries2 = ImmutableSet.of(1L, 2L, 3L, 4L, 5L, 6L, 7L, 8L, 10L, 12L);

    verifyTestReconfigPartitionerEmit(lastEntry, Sets.union(expectedAckedEntries1, expectedAckedEntries2),
                                      new TTQueueNewOnVCTable.ReconfigPartitionersList(partitionerList));
  }

  private void verifyTestReconfigPartitionerEmit(long queueSize, Set<Long> ackedEntries,
                                                 QueuePartitioner partitioner) {
    int groupSize = -1; // will be ignored
    int instanceId = -2; // will be ignored
    for(long entryId = 1; entryId <= queueSize; ++entryId) {
      if(ackedEntries.contains(entryId)) {
//        System.out.println("Not Emit:" + entryId);
        assertFalse("Not Emit:" + entryId, partitioner.shouldEmit(groupSize, instanceId, entryId, null));
      } else {
//        System.out.println("Emit:" + entryId);
        assertTrue("Emit:" + entryId, partitioner.shouldEmit(groupSize, instanceId, entryId, null));
      }
    }
  }

  @Test
  public void testQueueStateImplEncode() throws Exception {
    TTQueueNewOnVCTable.QueueStateImpl queueState = new TTQueueNewOnVCTable.QueueStateImpl();
    List<DequeueEntry> dequeueEntryList = Lists.newArrayList(new DequeueEntry(2, 1), new DequeueEntry(3, 0));
    Map<Long, byte[]> cachedEntries = ImmutableMap.of(2L, new byte[]{1, 2}, 3L, new byte[]{4, 5});

    TransientWorkingSet transientWorkingSet = new TransientWorkingSet(dequeueEntryList, 2, cachedEntries);
    queueState.setTransientWorkingSet(transientWorkingSet);

    DequeuedEntrySet dequeuedEntrySet = new DequeuedEntrySet(Sets.newTreeSet(dequeueEntryList));
    queueState.setDequeueEntrySet(dequeuedEntrySet);

    long consumerReadPointer = 3L;
    queueState.setConsumerReadPointer(consumerReadPointer);

    long queueWritePointer = 6L;
    queueState.setQueueWritePointer(queueWritePointer);

    ClaimedEntryList claimedEntryList = new ClaimedEntryList();
    claimedEntryList.add(new ClaimedEntryRange(4L, 6L));
    claimedEntryList.add(new ClaimedEntryRange(7L, 8L));
    claimedEntryList.add(new ClaimedEntryRange(10L, 20L));
    queueState.setClaimedEntryList(claimedEntryList);

    long lastEvictTimeInSecs = 124325342L;
    queueState.setLastEvictTimeInSecs(lastEvictTimeInSecs);

    verifyQueueStateImplEncode(queueState, transientWorkingSet, dequeuedEntrySet, consumerReadPointer,
                               queueWritePointer, claimedEntryList, lastEvictTimeInSecs);
  }

  private void verifyQueueStateImplEncode(TTQueueNewOnVCTable.QueueStateImpl queueState,
                                          TransientWorkingSet transientWorkingSet, DequeuedEntrySet dequeuedEntrySet,
                                          long consumerReadPointer, long queueWritePointer,
                                          ClaimedEntryList claimedEntryList,
                                          long lastEvictTimeInSecs) throws Exception {
    ByteArrayOutputStream bos = new ByteArrayOutputStream();
    queueState.encodeTransient(new BinaryEncoder(bos));
    byte[] bytes = bos.toByteArray();

    TTQueueNewOnVCTable.QueueStateImpl actual =
      TTQueueNewOnVCTable.QueueStateImpl.decodeTransient(new BinaryDecoder(new ByteArrayInputStream(bytes)));

    // QueueStateImpl does not override equals and hashcode methods
    assertEquals(transientWorkingSet, actual.getTransientWorkingSet());
    assertEquals(dequeuedEntrySet, actual.getDequeueEntrySet());
    assertEquals(consumerReadPointer, actual.getConsumerReadPointer());
    assertEquals(queueWritePointer, actual.getQueueWritePointer());
    assertEquals(claimedEntryList, actual.getClaimedEntryList());
    assertEquals(lastEvictTimeInSecs, actual.getLastEvictTimeInSecs());
  }

/*  @Override
  @Test
  public void testEvictOnAck_ThreeGroups() throws Exception {
    // Note: for now only consumer with consumerId 0 and groupId 0 can run the evict.
    TTQueue queue = createQueue();
    final boolean singleEntry = true;
    long dirtyVersion = getDirtyWriteVersion();
    ReadPointer dirtyReadPointer = getDirtyPointer();

    QueueConfig config = new QueueConfig(QueuePartitioner.PartitionerType.FIFO, singleEntry);
    QueueConsumer consumer1 = new QueueConsumer(0, 0, 1, config);
    QueueConsumer consumer2 = new QueueConsumer(0, 1, 1, config);
    QueueConsumer consumer3 = new QueueConsumer(0, 2, 1, config);

    // enable evict-on-ack for 3 groups
    int numGroups = 3;

    // enqueue 10 things
    for (int i=0; i<10; i++) {
      queue.enqueue(new QueueEntry(Bytes.toBytes(i)), dirtyVersion);
    }

    // Create consumers for checking if eviction happened
    QueueConsumer consumerCheck9thPos = new QueueConsumer(0, 3, 1, config);
    QueueConsumer consumerCheck10thPos = new QueueConsumer(0, 4, 1, config);
    // Move the consumers to 9th and 10 pos
    for(int i = 0; i < 8; i++) {
      DequeueResult result = queue.dequeue(consumerCheck9thPos, dirtyReadPointer);
      assertEquals(i, Bytes.toInt(result.getEntry().getData()));
      queue.ack(result.getEntryPointer(), consumerCheck9thPos, dirtyReadPointer);
      queue.finalize(result.getEntryPointer(), consumerCheck9thPos, -1, dirtyReadPointer.getMaximum()); // No evict
    }
    for(int i = 0; i < 9; i++) {
      DequeueResult result = queue.dequeue(consumerCheck10thPos, dirtyReadPointer);
      assertEquals(i, Bytes.toInt(result.getEntry().getData()));
      queue.ack(result.getEntryPointer(), consumerCheck10thPos, dirtyReadPointer);
      queue.finalize(result.getEntryPointer(), consumerCheck10thPos, -1, dirtyReadPointer.getMaximum()); // No evict
    }


    // dequeue/ack/finalize 8 things w/ group1 and numGroups=3
    for (int i=0; i<8; i++) {
      DequeueResult result =
        queue.dequeue(consumer1, dirtyReadPointer);
      assertEquals(i, Bytes.toInt(result.getEntry().getData()));
      queue.ack(result.getEntryPointer(), consumer1, dirtyReadPointer);
      queue.finalize(result.getEntryPointer(), consumer1, numGroups, dirtyReadPointer.getMaximum());
    }

    // dequeue is not empty, as 9th and 10th entries is still available
    assertFalse(
      queue.dequeue(consumer1, dirtyReadPointer).isEmpty());

    // dequeue with consumer2 still has entries (expected)
    assertFalse(
      queue.dequeue(consumer2, dirtyReadPointer).isEmpty());

    // dequeue everything with consumer2
    for (int i=0; i<10; i++) {
      DequeueResult result =
        queue.dequeue(consumer2, dirtyReadPointer);
      assertEquals(i, Bytes.toInt(result.getEntry().getData()));
      queue.ack(result.getEntryPointer(), consumer2, dirtyReadPointer);
      queue.finalize(result.getEntryPointer(), consumer2, numGroups, dirtyReadPointer.getMaximum());
    }

    // dequeue is empty
    assertTrue(
      queue.dequeue(consumer2, dirtyReadPointer).isEmpty());

    // dequeue with consumer3 still has entries (expected)
    assertFalse(
      queue.dequeue(consumer3, dirtyReadPointer).isEmpty());

    // dequeue everything consumer3
    for (int i=0; i<10; i++) {
      DequeueResult result =
        queue.dequeue(consumer3, dirtyReadPointer);
      assertEquals(i, Bytes.toInt(result.getEntry().getData()));
      queue.ack(result.getEntryPointer(), consumer3, dirtyReadPointer);
      queue.finalize(result.getEntryPointer(), consumer3, numGroups, dirtyReadPointer.getMaximum());
    }

    // dequeue with consumer3 is empty
    assertTrue(
      queue.dequeue(consumer3, dirtyReadPointer).isEmpty());

    // Verify 9th and 10th entries are still present
    DequeueResult result = queue.dequeue(consumerCheck9thPos, dirtyReadPointer);
    assertEquals(8, Bytes.toInt(result.getEntry().getData()));
    result = queue.dequeue(consumerCheck10thPos, dirtyReadPointer);
    assertEquals(9, Bytes.toInt(result.getEntry().getData()));

    // dequeue with consumer 1, should get 8 (9th entry)
    result = queue.dequeue(consumer1, dirtyReadPointer);
    assertEquals(8, Bytes.toInt(result.getEntry().getData()));
    queue.ack(result.getEntryPointer(), consumer1, dirtyReadPointer);
    queue.finalize(result.getEntryPointer(), consumer1, numGroups, dirtyReadPointer.getMaximum());

    // now the first 9 entries should have been physically evicted!
    // since the 9th entry does not exist anymore, exception will be thrown
    try {
    result = queue.dequeue(consumerCheck9thPos, dirtyReadPointer);
    fail("Dequeue should fail");
    } catch (OperationException e) {
      assertEquals(StatusCode.INTERNAL_ERROR, e.getStatus());
      result = null;
    }
    assertNull(result);
    result = queue.dequeue(consumerCheck10thPos, dirtyReadPointer);
    assertEquals(9, Bytes.toInt(result.getEntry().getData()));

    // dequeue with consumer 1, should get 9 (10th entry)
    result = queue.dequeue(consumer1, dirtyReadPointer);
    assertEquals(9, Bytes.toInt(result.getEntry().getData()));
    queue.ack(result.getEntryPointer(), consumer1, dirtyReadPointer);
    queue.finalize(result.getEntryPointer(), consumer1, numGroups, dirtyReadPointer.getMaximum());

    // Consumer 1 should be empty now
    assertTrue(queue.dequeue(consumer1, dirtyReadPointer).isEmpty());

    // Now 10th entry should be evicted too!
    try {
    result = queue.dequeue(consumerCheck10thPos, dirtyReadPointer);
    fail("Dequeue should fail");
    } catch (OperationException e) {
      assertEquals(StatusCode.INTERNAL_ERROR, e.getStatus());
      result = null;
    }
    assertNull(result);
  } */

  @Test
  public void testSingleConsumerWithHashPartitioning() throws Exception {
    final String HASH_KEY = "hashKey";
    final boolean singleEntry = true;
    final int numQueueEntries = 88;
    final int numConsumers = 4;
    final int consumerGroupId = 0;
    TTQueue queue = createQueue();
    long dirtyVersion = getDirtyWriteVersion();

    // enqueue some entries
    for (int i = 0; i < numQueueEntries; i++) {
      QueueEntry queueEntry = new QueueEntry(Bytes.toBytes("value" + i % numConsumers));
      queueEntry.addHashKey(HASH_KEY, i);
      assertTrue(queue.enqueue(queueEntry, dirtyVersion).isSuccess());
    }
    // dequeue it with HASH partitioner
    QueueConfig config = new QueueConfig(PartitionerType.HASH, singleEntry);

    QueueConsumer[] consumers = new QueueConsumer[numConsumers];
    for (int i = 0; i < numConsumers; i++) {
      consumers[i] = new QueueConsumer(i, consumerGroupId, numConsumers, "group1", HASH_KEY, config);
      queue.configure(consumers[i]);
    }

    // dequeue and verify
    dequeuePartitionedEntries(queue, consumers, numConsumers, numQueueEntries);

    // enqueue some more entries
    for (int i = numQueueEntries; i < numQueueEntries * 2; i++) {
      QueueEntry queueEntry = new QueueEntry(Bytes.toBytes("value" + i % numConsumers));
      queueEntry.addHashKey(HASH_KEY, i);
      assertTrue(queue.enqueue(queueEntry, dirtyVersion).isSuccess());
    }
    // dequeue and verify
    dequeuePartitionedEntries(queue, consumers, numConsumers, numQueueEntries);
  }

  @Test
  public void testSingleConsumerWithRoundRobinPartitioning() throws Exception {
    final boolean singleEntry = true;
    final int numQueueEntries = 88;
    final int numConsumers = 4;
    final int consumerGroupId = 0;
    TTQueue queue = createQueue();
    long dirtyVersion = getDirtyWriteVersion();

    // enqueue some entries
    for (int i = 0; i < numQueueEntries; i++) {
      QueueEntry queueEntry = new QueueEntry(Bytes.toBytes("value" + (i + 1) % numConsumers));
      assertTrue(queue.enqueue(queueEntry, dirtyVersion).isSuccess());
    }

    // dequeue it with ROUND_ROBIN partitioner
    QueueConfig config = new QueueConfig(PartitionerType.ROUND_ROBIN, singleEntry);

    QueueConsumer[] consumers = new QueueConsumer[numConsumers];
    for (int i = 0; i < numConsumers; i++) {
      consumers[i] = new QueueConsumer(i, consumerGroupId, numConsumers, "group1", config);
      queue.configure(consumers[i]);
    }

    // dequeue and verify
    dequeuePartitionedEntries(queue, consumers, numConsumers, numQueueEntries);

    // enqueue some more entries
    for (int i = numQueueEntries; i < numQueueEntries * 2; i++) {
      QueueEntry queueEntry = new QueueEntry(Bytes.toBytes("value" + (i + 1) % numConsumers));
      assertTrue(queue.enqueue(queueEntry, dirtyVersion).isSuccess());
    }

    // dequeue and verify
    dequeuePartitionedEntries(queue, consumers, numConsumers, numQueueEntries);
  }

  private void dequeuePartitionedEntries(TTQueue queue, QueueConsumer[] consumers, int numConsumers, int totalEnqueues) throws Exception {
    ReadPointer dirtyReadPointer = getDirtyPointer();
    for (int i = 0; i < numConsumers; i++) {
      for (int j = 0; j < totalEnqueues / (2 * numConsumers); j++) {
        DequeueResult result = queue.dequeue(consumers[i], dirtyReadPointer);
        // verify we got something and it's the first value
        assertTrue(result.toString(), result.isSuccess());
        assertEquals("value" + i, Bytes.toString(result.getEntry().getData()));
        // dequeue again without acking, should still get first value
        result = queue.dequeue(consumers[i], dirtyReadPointer);
        assertTrue(result.isSuccess());
        assertEquals("value" + i, Bytes.toString(result.getEntry().getData()));

        // ack
        queue.ack(result.getEntryPointer(), consumers[i], dirtyReadPointer);
        queue.finalize(result.getEntryPointer(), consumers[i], -1, dirtyReadPointer.getMaximum());

        // dequeue, should get second value
        result = queue.dequeue(consumers[i], dirtyReadPointer);
        assertTrue("Consumer:" + i + " Iteration:" + j, result.isSuccess());
        assertEquals("value" + i, Bytes.toString(result.getEntry().getData()));

        // ack
        queue.ack(result.getEntryPointer(), consumers[i], dirtyReadPointer);
        queue.finalize(result.getEntryPointer(), consumers[i], -1, dirtyReadPointer.getMaximum());
      }

      // verify queue is empty
      DequeueResult result = queue.dequeue(consumers[i], dirtyReadPointer);
      assertTrue(result.isEmpty());
    }
  }

  @Test
  public void testSingleStatefulConsumerWithHashPartitioning() throws Exception {
    final String HASH_KEY = "hashKey";
    final boolean singleEntry = true;
    final int numQueueEntries = 264; // Choose a number that leaves a reminder when divided by batchSize, and be big enough so that it forms a few batches
    final int numConsumers = 4;
    final int consumerGroupId = 0;
    TTQueue queue = createQueue();
    long dirtyVersion = getDirtyWriteVersion();

    // enqueue some entries
    for (int i = 0; i < numQueueEntries; i++) {
      QueueEntry queueEntry = new QueueEntry(Bytes.toBytes(i));
      queueEntry.addHashKey(HASH_KEY, i);
      assertTrue(queue.enqueue(queueEntry, dirtyVersion).isSuccess());
    }
    // dequeue it with HASH partitioner
    // TODO: test with more batch sizes
    QueueConfig config = new QueueConfig(PartitionerType.HASH, singleEntry, 29);

    StatefulQueueConsumer[] consumers = new StatefulQueueConsumer[numConsumers];
    for (int i = 0; i < numConsumers; i++) {
      consumers[i] = new StatefulQueueConsumer(i, consumerGroupId, numConsumers, "group1", HASH_KEY, config);
      queue.configure(consumers[i]);
    }

    // dequeue and verify
    dequeuePartitionedEntries(queue, consumers, numConsumers, numQueueEntries, 0, PartitionerType.HASH);
    System.out.println("Round 1 dequeue done");

    // enqueue some more entries
    for (int i = numQueueEntries; i < numQueueEntries * 2; i++) {
      QueueEntry queueEntry = new QueueEntry(Bytes.toBytes(i));
      queueEntry.addHashKey(HASH_KEY, i);
      assertTrue(queue.enqueue(queueEntry, dirtyVersion).isSuccess());
    }
    // dequeue and verify
    dequeuePartitionedEntries(queue, consumers, numConsumers, numQueueEntries, numQueueEntries, PartitionerType.HASH);
    System.out.println("Round 2 dequeue done");
  }

  @Test
  public void testSingleStatefulConsumerWithRoundRobinPartitioning() throws Exception {
    final boolean singleEntry = true;
    final int numQueueEntries = 264; // Choose a number that doesn't leave a reminder when divided by batchSize, and be big enough so that it forms a few batches
    final int numConsumers = 4;
    final int consumerGroupId = 0;
    TTQueue queue = createQueue();
    long dirtyVersion = getDirtyWriteVersion();

    // enqueue some entries
    for (int i = 0; i < numQueueEntries; i++) {
      QueueEntry queueEntry = new QueueEntry(Bytes.toBytes(i + 1));
      assertTrue(queue.enqueue(queueEntry, dirtyVersion).isSuccess());
    }

    // dequeue it with ROUND_ROBIN partitioner
    // TODO: test with more batch sizes
    QueueConfig config = new QueueConfig(PartitionerType.ROUND_ROBIN, singleEntry, 11);

    StatefulQueueConsumer[] consumers = new StatefulQueueConsumer[numConsumers];
    for (int i = 0; i < numConsumers; i++) {
      consumers[i] = new StatefulQueueConsumer(i, consumerGroupId, numConsumers, "group1", config);
      queue.configure(consumers[i]);
    }

    // dequeue and verify
    dequeuePartitionedEntries(queue, consumers, numConsumers, numQueueEntries, 0, PartitionerType
      .ROUND_ROBIN);

    // enqueue some more entries
    for (int i = numQueueEntries; i < numQueueEntries * 2; i++) {
      QueueEntry queueEntry = new QueueEntry(Bytes.toBytes(i + 1));
      assertTrue(queue.enqueue(queueEntry, dirtyVersion).isSuccess());
    }

    // dequeue and verify
    dequeuePartitionedEntries(queue, consumers, numConsumers, numQueueEntries, numQueueEntries, PartitionerType.ROUND_ROBIN);
  }

  private void dequeuePartitionedEntries(TTQueue queue, StatefulQueueConsumer[] consumers, int numConsumers,
                                         int numQueueEntries, int startQueueEntry, PartitionerType partitionerType) throws Exception {
    ReadPointer dirtyReadPointer = getDirtyPointer();
    for (int consumer = 0; consumer < numConsumers; consumer++) {
      for (int entry = 0; entry < numQueueEntries / (2 * numConsumers); entry++) {
        DequeueResult result = queue.dequeue(consumers[consumer], dirtyReadPointer);
        // verify we got something and it's the first value
        assertTrue(result.toString(), result.isSuccess());
        int expectedValue = startQueueEntry + consumer + (2 * entry * numConsumers);
        if(partitionerType == PartitionerType.ROUND_ROBIN) {
          if(consumer == 0) {
            // Adjust the expected value for consumer 0
            expectedValue += numConsumers;
          }
        }
//        System.out.println(String.format("Consumer-%d entryid=%d value=%s expectedValue=%s",
//                  consumer, result.getEntryPointer().getEntryId(), Bytes.toInt(result.getEntry().getData()), expectedValue));
        assertEquals(expectedValue, Bytes.toInt(result.getEntry().getData()));
        // dequeue again without acking, should still get first value
        result = queue.dequeue(consumers[consumer], dirtyReadPointer);
        assertTrue(result.isSuccess());
        assertEquals(expectedValue, Bytes.toInt(result.getEntry().getData()));

        // ack
        queue.ack(result.getEntryPointer(), consumers[consumer], dirtyReadPointer);
        queue.finalize(result.getEntryPointer(), consumers[consumer], -1, dirtyReadPointer.getMaximum());

        // dequeue, should get second value
        result = queue.dequeue(consumers[consumer], dirtyReadPointer);
        assertTrue("Consumer:" + consumer + " Entry:" + entry, result.isSuccess());
        expectedValue += numConsumers;
//        System.out.println(String.format("Consumer-%d entryid=%d value=%s expectedValue=%s",
//                  consumer, result.getEntryPointer().getEntryId(), Bytes.toInt(result.getEntry().getData()), expectedValue));
        assertEquals(expectedValue, Bytes.toInt(result.getEntry().getData()));

        // ack
        queue.ack(result.getEntryPointer(), consumers[consumer], dirtyReadPointer);
        queue.finalize(result.getEntryPointer(), consumers[consumer], -1, dirtyReadPointer.getMaximum());
      }

      // verify queue is empty
      DequeueResult result = queue.dequeue(consumers[consumer], dirtyReadPointer);
      assertTrue(result.isEmpty());
    }
  }

  @Test
  public void testSingleStatefulConsumerWithFifo() throws Exception {
    final boolean singleEntry = true;
    final int numQueueEntries = 200;  // Make sure numQueueEntries % batchSize == 0 && numQueueEntries % numConsumers == 0
    final int numConsumers = 4;
    final int consumerGroupId = 0;
    TTQueue queue = createQueue();
    long dirtyVersion = getDirtyWriteVersion();

    // enqueue some entries
    for (int i = 0; i < numQueueEntries; i++) {
      QueueEntry queueEntry = new QueueEntry(Bytes.toBytes(i));
      assertTrue(queue.enqueue(queueEntry, dirtyVersion).isSuccess());
    }

    // dequeue it with ROUND_ROBIN partitioner
    // TODO: test with more batch sizes
    QueueConfig config = new QueueConfig(FIFO, singleEntry, 10);

    StatefulQueueConsumer[] statefulQueueConsumers = new StatefulQueueConsumer[numConsumers];
    QueueConsumer[] queueConsumers = new QueueConsumer[numConsumers];
    for (int i = 0; i < numConsumers; i++) {
      statefulQueueConsumers[i] = new StatefulQueueConsumer(i, consumerGroupId, numConsumers, "group1", config);
      queueConsumers[i] = new QueueConsumer(i, consumerGroupId, numConsumers, "group1", config);
      queue.configure(queueConsumers[i]);
    }

    // dequeue and verify
    dequeueFifoEntries(queue, statefulQueueConsumers, numConsumers, numQueueEntries, 0);

    // enqueue some more entries
    for (int i = numQueueEntries; i < 2 * numQueueEntries; i++) {
      QueueEntry queueEntry = new QueueEntry(Bytes.toBytes(i));
      assertTrue(queue.enqueue(queueEntry, dirtyVersion).isSuccess());
    }

    // dequeue and verify
    dequeueFifoEntries(queue, statefulQueueConsumers, numConsumers, numQueueEntries, numQueueEntries);

    // Run with stateless QueueConsumer
    for (int i = 2 * numQueueEntries; i < 3 * numQueueEntries; i++) {
      QueueEntry queueEntry = new QueueEntry(Bytes.toBytes(i));
      assertTrue(queue.enqueue(queueEntry, dirtyVersion).isSuccess());
    }

    // dequeue and verify
    dequeueFifoEntries(queue, queueConsumers, numConsumers, numQueueEntries, 2 * numQueueEntries);

  }

  private void dequeueFifoEntries(TTQueue queue, QueueConsumer[] consumers, int numConsumers,
                                  int numQueueEntries, int startQueueEntry) throws Exception {
    ReadPointer dirtyReadPointer = getDirtyPointer();
    int expectedValue = startQueueEntry;
    for (int consumer = 0; consumer < numConsumers; consumer++) {
      for (int entry = 0; entry < numQueueEntries / (2 * numConsumers); entry++, ++expectedValue) {
        DequeueResult result = queue.dequeue(consumers[consumer], dirtyReadPointer);
        // verify we got something and it's the first value
        assertTrue(String.format("Consumer=%d, entry=%d, %s", consumer, entry, result.toString()), result.isSuccess());
//        System.out.println(String.format("Consumer-%d entryid=%d value=%s expectedValue=%s",
//                  consumer, result.getEntryPointer().getEntryId(), Bytes.toInt(result.getEntry().getData()), expectedValue));
        assertEquals(expectedValue, Bytes.toInt(result.getEntry().getData()));
        // dequeue again without acking, should still get first value
        result = queue.dequeue(consumers[consumer], dirtyReadPointer);
        assertTrue(result.isSuccess());
        assertEquals(expectedValue, Bytes.toInt(result.getEntry().getData()));

        // ack
        queue.ack(result.getEntryPointer(), consumers[consumer], dirtyReadPointer);
        queue.finalize(result.getEntryPointer(), consumers[consumer], -1, dirtyReadPointer.getMaximum());

        // dequeue, should get second value
        result = queue.dequeue(consumers[consumer], dirtyReadPointer);
        assertTrue(result.isSuccess());
        ++expectedValue;
//        System.out.println(String.format("Consumer-%d entryid=%d value=%s expectedValue=%s",
//                  consumer, result.getEntryPointer().getEntryId(), Bytes.toInt(result.getEntry().getData()), expectedValue));
        assertEquals(expectedValue, Bytes.toInt(result.getEntry().getData()));

        // ack
        queue.ack(result.getEntryPointer(), consumers[consumer], dirtyReadPointer);
        queue.finalize(result.getEntryPointer(), consumers[consumer], -1, dirtyReadPointer.getMaximum());
      }
    }

    // verify queue is empty for all consumers
    for(int consumer = 0; consumer < numConsumers; ++consumer) {
      DequeueResult result = queue.dequeue(consumers[consumer], dirtyReadPointer);
      assertTrue(result.isEmpty());
    }
  }

  @Test
  public void testMaxCrashDequeueTries() throws Exception {
    TTQueue queue = createQueue();
    final long groupId = 0;
    final int instanceId = 0;
    final int groupSize = 1;

    assertTrue(queue.enqueue(new QueueEntry(Bytes.toBytes(1)), getDirtyWriteVersion()).isSuccess());
    assertTrue(queue.enqueue(new QueueEntry(Bytes.toBytes(2)), getDirtyWriteVersion()).isSuccess());

    // dequeue it with FIFO partitioner, single entry mode
    QueueConfig config = new QueueConfig(FIFO, true);

    queue.configure(new StatefulQueueConsumer(instanceId, groupId, groupSize, "", config));

    for(int tries = 0; tries <= MAX_CRASH_DEQUEUE_TRIES; ++tries) {
      // Simulate consumer crashing by sending in empty state every time and not acking the entry
      DequeueResult result = queue.dequeue(new StatefulQueueConsumer(instanceId, groupId, groupSize, "", config),
                                           getDirtyPointer());
      assertTrue(result.isSuccess());
      assertEquals(1, Bytes.toInt(result.getEntry().getData()));
    }

    // After max tries, the entry will be ignored
    StatefulQueueConsumer statefulQueueConsumer =
      new StatefulQueueConsumer(instanceId, groupId, groupSize, "", config);
    for(int tries = 0; tries <= MAX_CRASH_DEQUEUE_TRIES + 10; ++tries) {
      // No matter how many times a dequeue is repeated with state, the same entry needs to be returned
      DequeueResult result = queue.dequeue(statefulQueueConsumer, getDirtyPointer());
      assertTrue(result.isSuccess());
      assertEquals("Tries=" + tries, 2, Bytes.toInt(result.getEntry().getData()));
    }
    DequeueResult result = queue.dequeue(statefulQueueConsumer, getDirtyPointer());
    assertTrue(result.isSuccess());
    assertEquals(2, Bytes.toInt(result.getEntry().getData()));
    queue.ack(result.getEntryPointer(), statefulQueueConsumer, getDirtyPointer());

    result = queue.dequeue(statefulQueueConsumer, getDirtyPointer());
    assertTrue(result.isEmpty());
  }

  @Test
  public void testFifoReconfig() throws Exception {
    Condition condition = new Condition() {
      @Override
      public boolean check(long entryId, int groupSize, long instanceId, int hash) {
        return true;
      }
    };

    PartitionerType partitionerType = FIFO;

    runConfigTest(partitionerType, condition);
  }

  @Test
  public void testRoundRobinReconfig() throws Exception {
    Condition condition = new Condition() {
      @Override
      public boolean check(long entryId, int groupSize, long instanceId, int hash) {
        return entryId % groupSize == instanceId;
      }
    };

    PartitionerType partitionerType = PartitionerType.ROUND_ROBIN;

    runConfigTest(partitionerType, condition);
  }

  @Test
  public void testHashReconfig() throws Exception {
    Condition condition = new Condition() {
      @Override
      public boolean check(long entryId, int groupSize, long instanceId, int hash) {
        return hash % groupSize == instanceId;
      }
    };

    PartitionerType partitionerType = PartitionerType.HASH;

    runConfigTest(partitionerType, condition);
  }

  public void runConfigTest(PartitionerType partitionerType, Condition condition) throws Exception {
    testReconfig(Lists.newArrayList(3, 2), 54, 5, 6, partitionerType, condition);
    testReconfig(Lists.newArrayList(3, 3, 4, 2), 144, 5, 9, partitionerType, condition);
    testReconfig(Lists.newArrayList(3, 5, 2, 1, 6, 2), 200, 5, 9, partitionerType, condition);
    testReconfig(Lists.newArrayList(3, 5, 2, 1, 6, 2), 200, 9, 9, partitionerType, condition);
    testReconfig(Lists.newArrayList(3, 5, 2, 1, 6, 2), 200, 9, 5, partitionerType, condition);
    testReconfig(Lists.newArrayList(1, 2, 3, 4, 5, 4, 3, 2, 1), 300, 9, 5, partitionerType, condition);
    // this failed before claimed entry lists were sorted
    testReconfig(Lists.newArrayList(3, 5, 2, 1, 6, 2), 50, 5, 3, partitionerType, condition);
  }

  private static final String HASH_KEY = "HashKey";
  interface Condition {
    boolean check(long entryId, int groupSize, long instanceId, int hash);
  }

  // TODO: test with stateful and non-state consumer
  private void testReconfig(List<Integer> consumerCounts, final int numEntries, final int queueBatchSize,
                            final int perConsumerDequeueBatchSize, PartitionerType partitionerType,
                            Condition condition) throws Exception {
    Random random = new Random(System.currentTimeMillis());
    StringWriter debugCollector = new StringWriter();
    TTQueue queue = createQueue();

    List<Integer> expectedEntries = Lists.newArrayList();
    // Enqueue numEntries
    for(int i = 0; i < numEntries; ++i) {
      expectedEntries.add(i + 1);
      QueueEntry queueEntry = new QueueEntry(Bytes.toBytes(i + 1));
      queueEntry.addHashKey(HASH_KEY, i + 1);
      assertTrue(debugCollector.toString(), queue.enqueue(queueEntry, getDirtyWriteVersion()).isSuccess());
    }

    expectedEntries = ImmutableList.copyOf(expectedEntries);
    assertEquals(debugCollector.toString(), numEntries, expectedEntries.size());

    List<Integer> actualEntries = Lists.newArrayList();
    List<String> actualPrintEntries = Lists.newArrayList();
    List<Integer> sortedActualEntries;
    List<StatefulQueueConsumer> consumers;
    // dequeue it with FIFO partitioner, single entry mode
    QueueConfig config = new QueueConfig(partitionerType, true, queueBatchSize);
    long groupId = queue.getGroupID();
    int expectedOldConsumerCount = 0;

    loop:
    while(true) {
      for(Integer newConsumerCount : consumerCounts) {
        // Create new consumers
        consumers = Lists.newArrayListWithCapacity(newConsumerCount);
        int actualOldConsumerCount = -1;
        for(int i = 0; i < newConsumerCount; ++i) {
          StatefulQueueConsumer consumer;
          if(partitionerType != PartitionerType.HASH) {
            consumer = new StatefulQueueConsumer(i, groupId, newConsumerCount, config);
          } else {
            consumer = new StatefulQueueConsumer(i, groupId, newConsumerCount, "", HASH_KEY, config);
          }
          consumers.add(consumer);
          debugCollector.write(String.format("Running configure...%n"));
          int oldConsumerCount = queue.configure(consumer);
          if(oldConsumerCount >= 0) {
            actualOldConsumerCount = oldConsumerCount;
          }
        }
        debugCollector.write(String.format("Old consumer count = %d, new consumer count = %s%n", actualOldConsumerCount, newConsumerCount));
        assertEquals(debugCollector.toString(), expectedOldConsumerCount, actualOldConsumerCount);

      // Dequeue entries with random batch size and random consumers each time
        int numTriesThisRun = 0;
        int numDequeuesThisRun = 0;
        List<StatefulQueueConsumer> workingConsumerList = Lists.newLinkedList(consumers);
        while(!workingConsumerList.isEmpty()) {
          QueueConsumer consumer = workingConsumerList.remove(random.nextInt(workingConsumerList.size()));
          //QueueConsumer consumer = workingConsumerList.remove(0);
          int curBatchSize = random.nextInt(perConsumerDequeueBatchSize + 1);
          //int curBatchSize = perConsumerDequeueBatchSize;
          debugCollector.write(String.format("Current batch size = %d%n", curBatchSize));

          for(int i = 0; i < curBatchSize; ++i) {
            ++numTriesThisRun;
            DequeueResult result = queue.dequeue(consumer, getDirtyPointer());
            debugCollector.write(consumer.getInstanceId() + " dequeued " +
                                   (result.isEmpty() ? "<empty>" : "" + result.getEntryPointer().getEntryId()) +
                                   ", state: " + consumer.getQueueState() + "\n");
            if(result.isEmpty()) {
              break;
            }
            ++numDequeuesThisRun;
            actualEntries.add(Bytes.toInt(result.getEntry().getData()));
            actualPrintEntries.add(consumer.getInstanceId() + ":" + Bytes.toInt(result.getEntry().getData()));
            queue.ack(result.getEntryPointer(), consumer, getDirtyPointer());
            queue.finalize(result.getEntryPointer(), consumer, 1, getDirtyWriteVersion());
            assertTrue(debugCollector.toString(),
                       condition.check(
                         result.getEntryPointer().getEntryId(),
                         newConsumerCount,
                         consumer.getInstanceId(),
                         (int) result.getEntryPointer().getEntryId()
                       ));
          }
          actualEntries.add(-1);
        }
        debugCollector.write(String.format("%s%n", actualPrintEntries));
        debugCollector.write(String.format("%s%n", actualEntries));
        sortedActualEntries = Lists.newArrayList(actualEntries);
        Collections.sort(sortedActualEntries);
        debugCollector.write(String.format("%s%n", sortedActualEntries));

        // If all consumers report queue empty then stop
        if(numDequeuesThisRun == 0 && numTriesThisRun >= consumers.size()) {
          sortedActualEntries.removeAll(Lists.newArrayList(-1));
          debugCollector.write(String.format("Expected: %s%n", expectedEntries));
          debugCollector.write(String.format("Actual:   %s%n", sortedActualEntries));
          break loop;
        }
        expectedOldConsumerCount = newConsumerCount;
      }
    }

    // Make sure the queue is empty
    for(QueueConsumer consumer : consumers) {
      DequeueResult result = queue.dequeue(consumer, getDirtyPointer());
      assertTrue(debugCollector.toString(), result.isEmpty());
    }

    assertEquals(debugCollector.toString(), expectedEntries, sortedActualEntries);
  }

  // Tests that do not work on NewTTQueue

  /**
   * Currently not working.  Will be fixed in ENG-???.
   */
  @Override
  @Test
  @Ignore
  public void testSingleConsumerSingleEntryWithInvalid_Empty_ChangeSizeAndToMulti() {
  }

  @Override
  @Test
  @Ignore
  public void testSingleConsumerMultiEntry_Empty_ChangeToSingleConsumerSingleEntry() {
  }

  @Override
  @Test
  @Ignore
  public void testSingleConsumerSingleGroup_dynamicReconfig() {
  }

  @Override
  @Test
  @Ignore
  public void testMultiConsumerSingleGroup_dynamicReconfig() {
  }

  @Override
  @Test
  @Ignore
  public void testMultipleConsumerMultiTimeouts() {
  }

  @Override @Test @Ignore
  public void testMultiConsumerMultiGroup() {}

  @Override
  @Test
  @Ignore
  public void testSingleConsumerAckSemantics() {
  }

  @Override
  @Test @Ignore
  public void testSingleConsumerWithHashValuePartitioning() throws Exception {
  }

  @Test
  public void testBatchSyncDisjoint() throws OperationException {
    testBatchSyncDisjoint(PartitionerType.HASH, false);
    testBatchSyncDisjoint(PartitionerType.HASH, true);
    testBatchSyncDisjoint(PartitionerType.ROUND_ROBIN, false);
    testBatchSyncDisjoint(PartitionerType.ROUND_ROBIN, true);
  }

  public void testBatchSyncDisjoint(PartitionerType partitioner, boolean simulateCrash)
    throws OperationException {

    TTQueue queue = createQueue();

    // enqueue 100
    String hashKey = "h";
    QueueEntry[] entries = new QueueEntry[100];
    for (int i = 1; i <= entries.length; i++) {
      entries[i - 1] = new QueueEntry(Collections.singletonMap(hashKey, i), Bytes.toBytes(i));
    }
    Transaction t = oracle.startTransaction();
    queue.enqueue(entries, t.getWriteVersion());
    oracle.commitTransaction(t);

    // we will dequeue with the given partitioning, two consumers in group, hence returns every other entry
    long groupId = 42;
    String groupName = "group";
    QueueConfig config = new QueueConfig(partitioner, true, 15, true);
    QueueConsumer consumer = simulateCrash ?
      // stateless consumer requires reconstruction of state every time, like after a crash
      new QueueConsumer(0, groupId, 2, groupName, hashKey, config) :
      new StatefulQueueConsumer(0, groupId, 2, groupName, hashKey, config);
    queue.configure(consumer);

    // dequeue 15 should return entries: 2, 4, .., 30
    t = oracle.startTransaction();
    DequeueResult result = queue.dequeue(consumer, t.getReadPointer());
    oracle.commitTransaction(t);
    assertFalse(result.isEmpty());
    entries = result.getEntries();
    assertEquals(15, entries.length);
    for (int i = 0; i < 15; i++) {
      assertEquals(2 * (i + 1), Bytes.toInt(entries[i].getData()));
    }

    // dequeue 15 again, should return the same entries
    t = oracle.startTransaction();
    result = queue.dequeue(consumer, t.getReadPointer());
    oracle.commitTransaction(t);
    assertFalse(result.isEmpty());
    entries = result.getEntries();
    assertEquals(15, entries.length);
    for (int i = 0; i < 15; i++) {
      assertEquals(2 * (i + 1), Bytes.toInt(entries[i].getData()));
    }

    // ack all entries received, and then unack them
    t = oracle.startTransaction();
    QueueEntryPointer[] pointers = result.getEntryPointers();
    queue.ack(pointers, consumer, t.getReadPointer());
    queue.unack(pointers, consumer, t.getReadPointer());
    oracle.commitTransaction(t);

    // dequeue 15 again, should return the same entries
    t = oracle.startTransaction();
    result = queue.dequeue(consumer, t.getReadPointer());
    oracle.commitTransaction(t);
    assertFalse(result.isEmpty());
    entries = result.getEntries();
    assertEquals(15, entries.length);
    for (int i = 0; i < 15; i++) {
      assertEquals(2 * (i + 1), Bytes.toInt(entries[i].getData()));
    }

    // ack all entries received, and then finalize them
    t = oracle.startTransaction();
    pointers = result.getEntryPointers();
    queue.ack(pointers, consumer, t.getReadPointer());
    queue.finalize(pointers, consumer, 2, t.getWriteVersion());
    oracle.commitTransaction(t);

    // dequeue 15 again, should now return new ones 32, 34, .. 60
    t = oracle.startTransaction();
    result = queue.dequeue(consumer, t.getReadPointer());
    oracle.commitTransaction(t);
    assertFalse(result.isEmpty());
    entries = result.getEntries();
    assertEquals(15, entries.length);
    for (int i = 0; i < 15; i++) {
      assertEquals(2 * (16 + i), Bytes.toInt(entries[i].getData()));
    }

    // ack 10 + finalize
    t = oracle.startTransaction();
    pointers = Arrays.copyOf(result.getEntryPointers(), 10);
    queue.ack(pointers, consumer, t.getReadPointer());
    queue.finalize(pointers, consumer, 2, t.getWriteVersion());
    oracle.commitTransaction(t);

    // dequeue 15 again, should return the 5 previous ones again: 52, 54, ..., 60
    t = oracle.startTransaction();
    result = queue.dequeue(consumer, t.getReadPointer());
    oracle.commitTransaction(t);
    assertFalse(result.isEmpty());
    entries = result.getEntries();
    assertEquals(5, entries.length);
    for (int i = 0; i < 5; i++) {
      assertEquals(2 * (26 + i), Bytes.toInt(entries[i].getData()));
    }

    // ack the 5 + finalize
    t = oracle.startTransaction();
    pointers = result.getEntryPointers();
    queue.ack(pointers, consumer, t.getReadPointer());
    queue.finalize(pointers, consumer, 2, t.getWriteVersion());
    oracle.commitTransaction(t);

    // dequeue 15 again, should return 15 new ones: 62, ..., 90
    t = oracle.startTransaction();
    result = queue.dequeue(consumer, t.getReadPointer());
    oracle.commitTransaction(t);
    assertFalse(result.isEmpty());
    entries = result.getEntries();
    assertEquals(15, entries.length);
    for (int i = 0; i < 15; i++) {
      assertEquals(2 * (31 + i), Bytes.toInt(entries[i].getData()));
    }

    // now we change the batch size for the consumer to 12 (reconfigure)
    config = new QueueConfig(partitioner, true, 12, true);
    consumer = simulateCrash ?
      new QueueConsumer(0, groupId, 2, groupName, hashKey, config) :
      new StatefulQueueConsumer(0, groupId, 2, groupName, hashKey, config);
    queue.configure(consumer);

    // dequeue 12 with new consumer, should return the first 12 of previous 15: 62, ..., 84
    t = oracle.startTransaction();
    result = queue.dequeue(consumer, t.getReadPointer());
    oracle.commitTransaction(t);
    assertFalse(result.isEmpty());
    entries = result.getEntries();
    assertEquals(12, entries.length);
    for (int i = 0; i < 12; i++) {
      assertEquals(2 * (31 + i), Bytes.toInt(entries[i].getData()));
    }

    // ack all 12 + finalize
    t = oracle.startTransaction();
    pointers = result.getEntryPointers();
    queue.ack(pointers, consumer, t.getReadPointer());
    queue.finalize(pointers, consumer, 2, t.getWriteVersion());
    oracle.commitTransaction(t);

    // dequeue 12 again, should return the remaining 3  of previous 15: 86, 88, 90
    t = oracle.startTransaction();
    result = queue.dequeue(consumer, t.getReadPointer());
    oracle.commitTransaction(t);
    assertFalse(result.isEmpty());
    entries = result.getEntries();
    assertEquals(3, entries.length);
    for (int i = 0; i < 3; i++) {
      assertEquals(2 * (43 + i), Bytes.toInt(entries[i].getData()));
    }

    // ack all of them + finalize
    t = oracle.startTransaction();
    pointers = result.getEntryPointers();
    queue.ack(pointers, consumer, t.getReadPointer());
    queue.finalize(pointers, consumer, 2, t.getWriteVersion());
    oracle.commitTransaction(t);

    // dequeue another 12, should return only 5 remaining: 92, 94, ..., 100
    t = oracle.startTransaction();
    result = queue.dequeue(consumer, t.getReadPointer());
    oracle.commitTransaction(t);
    assertFalse(result.isEmpty());
    entries = result.getEntries();
    assertEquals(5, entries.length);
    for (int i = 0; i < 5; i++) {
      assertEquals(2 * (46 + i), Bytes.toInt(entries[i].getData()));
    }

    // ack all of them + finalize
    t = oracle.startTransaction();
    pointers = result.getEntryPointers();
    queue.ack(pointers, consumer, t.getReadPointer());
    queue.finalize(pointers, consumer, 2, t.getWriteVersion());
    oracle.commitTransaction(t);

    // dequeue should return empty
    t = oracle.startTransaction();
    result = queue.dequeue(consumer, t.getReadPointer());
    oracle.commitTransaction(t);
    assertTrue(result.isEmpty());
  }

  @Test
  public void testBatchSyncFifo() throws OperationException {
    testBatchSyncFifo(false);
    testBatchSyncFifo(true);
  }

  public void testBatchSyncFifo(boolean simulateCrash) throws OperationException {

    TTQueue queue = createQueue();

    // enqueue a batch
    QueueEntry[] entries = new QueueEntry[75];
    for (int i = 1; i <= entries.length; i++) {
      entries[i - 1] = new QueueEntry(Bytes.toBytes(i));
    }
    Transaction t = oracle.startTransaction();
    queue.enqueue(entries, t.getWriteVersion());
    oracle.commitTransaction(t);

    // we will dequeue with fifo partitioning, two consumers in group, hence returns every other entry
    long groupId = 42;
    String groupName = "group";
    QueueConfig config = new QueueConfig(FIFO, true, 15, true);
    QueueConsumer consumer1 = simulateCrash ?
      new QueueConsumer(0, groupId, 2, groupName, config) :
      new StatefulQueueConsumer(0, groupId, 2, groupName, config);
    QueueConsumer consumer2 = simulateCrash ?
      new QueueConsumer(1, groupId, 2, groupName, config) :
      new StatefulQueueConsumer(1, groupId, 2, groupName, config);
    queue.configure(consumer1);

    // dequeue 15 should return first 15 entries: 1, 2, .., 15
    t = oracle.startTransaction();
    DequeueResult result1 = queue.dequeue(consumer1, t.getReadPointer());
    oracle.commitTransaction(t);
    assertFalse(result1.isEmpty());
    entries = result1.getEntries();
    assertEquals(15, entries.length);
    for (int i = 0; i < 15; i++) {
      assertEquals(i + 1, Bytes.toInt(entries[i].getData()));
    }

    // dequeue 15 again, should return the same entries
    t = oracle.startTransaction();
    result1 = queue.dequeue(consumer1, t.getReadPointer());
    oracle.commitTransaction(t);
    assertFalse(result1.isEmpty());
    entries = result1.getEntries();
    assertEquals(15, entries.length);
    for (int i = 0; i < 15; i++) {
      assertEquals(i + 1, Bytes.toInt(entries[i].getData()));
    }

    // attempt to ack with different consumer -> fail
    t = oracle.startTransaction();
    QueueEntryPointer[] pointers = result1.getEntryPointers();
    try {
      queue.ack(pointers, consumer2, t.getReadPointer());
      fail("ack sould have failed due to wrong consumer");
    } catch (OperationException e) {
      // expect ILLEGAL_ACK
      if (e.getStatus() != StatusCode.ILLEGAL_ACK) {
        throw e;
      }
    }
    oracle.commitTransaction(t);

    // dequeue with other consumer should now return next 15 entries: 16, 17, .., 30
    t = oracle.startTransaction();
    DequeueResult result2 = queue.dequeue(consumer2, t.getReadPointer());
    oracle.commitTransaction(t);
    assertFalse(result1.isEmpty());
    entries = result2.getEntries();
    assertEquals(15, entries.length);
    for (int i = 0; i < 15; i++) {
      assertEquals(i + 16, Bytes.toInt(entries[i].getData()));
    }

    // ack all entries received, and then unack them
    t = oracle.startTransaction();
    pointers = result1.getEntryPointers();
    queue.ack(pointers, consumer1, t.getReadPointer());
    queue.unack(pointers, consumer1, t.getReadPointer());
    oracle.commitTransaction(t);

    // dequeue 15 again, should return the same entries
    t = oracle.startTransaction();
    result1 = queue.dequeue(consumer1, t.getReadPointer());
    oracle.commitTransaction(t);
    assertFalse(result1.isEmpty());
    entries = result1.getEntries();
    assertEquals(15, entries.length);
    for (int i = 0; i < 15; i++) {
      assertEquals(i + 1, Bytes.toInt(entries[i].getData()));
    }

    // ack all entries received, and then finalize them
    t = oracle.startTransaction();
    pointers = result1.getEntryPointers();
    queue.ack(pointers, consumer1, t.getReadPointer());
    queue.finalize(pointers, consumer1, 2, t.getWriteVersion());
    oracle.commitTransaction(t);

    // dequeue 15 again, should now return new ones 31, 32, .. 45
    t = oracle.startTransaction();
    result1 = queue.dequeue(consumer1, t.getReadPointer());
    oracle.commitTransaction(t);
    assertFalse(result1.isEmpty());
    entries = result1.getEntries();
    assertEquals(15, entries.length);
    for (int i = 0; i < 15; i++) {
      assertEquals(31 + i, Bytes.toInt(entries[i].getData()));
    }

    // ack 10 + finalize
    t = oracle.startTransaction();
    pointers = Arrays.copyOf(result1.getEntryPointers(), 10);
    queue.ack(pointers, consumer1, t.getReadPointer());
    queue.finalize(pointers, consumer1, 2, t.getWriteVersion());
    oracle.commitTransaction(t);

    // dequeue 15 again, should return the 5 previous ones again: 41, 42, ..., 45
    t = oracle.startTransaction();
    result1 = queue.dequeue(consumer1, t.getReadPointer());
    oracle.commitTransaction(t);
    assertFalse(result1.isEmpty());
    entries = result1.getEntries();
    assertEquals(5, entries.length);
    for (int i = 0; i < 5; i++) {
      assertEquals(41 + i, Bytes.toInt(entries[i].getData()));
    }

    // ack the 5 + finalize
    t = oracle.startTransaction();
    pointers = result1.getEntryPointers();
    queue.ack(pointers, consumer1, t.getReadPointer());
    queue.finalize(pointers, consumer1, 2, t.getWriteVersion());
    oracle.commitTransaction(t);

    // dequeue 15 again, should return 15 new ones: 46, ..., 60
    t = oracle.startTransaction();
    result1 = queue.dequeue(consumer1, t.getReadPointer());
    oracle.commitTransaction(t);
    assertFalse(result1.isEmpty());
    entries = result1.getEntries();
    assertEquals(15, entries.length);
    for (int i = 0; i < 15; i++) {
      assertEquals(46 + i, Bytes.toInt(entries[i].getData()));
    }

    // now we change the batch size for the consumer to 12 (reconfigure)
    config = new QueueConfig(FIFO, true, 12, true);
    consumer1 = simulateCrash ?
      new QueueConsumer(0, groupId, 2, groupName, config) :
      new StatefulQueueConsumer(0, groupId, 2, groupName, config);
    consumer2 = simulateCrash ?
      new QueueConsumer(1, groupId, 2, groupName, config) :
      new StatefulQueueConsumer(1, groupId, 2, groupName, config);
    queue.configure(consumer1);

    // dequeue 12 with new consumer, should return the first 12 of previous 15: 46, 47, ..., 57
    t = oracle.startTransaction();
    result1 = queue.dequeue(consumer1, t.getReadPointer());
    oracle.commitTransaction(t);
    assertFalse(result1.isEmpty());
    entries = result1.getEntries();
    assertEquals(12, entries.length);
    for (int i = 0; i < 12; i++) {
      assertEquals(46 + i, Bytes.toInt(entries[i].getData()));
    }

    // dequeue 12 with new consumer 2, should return the first 12 of previous: 16, 17, ..., 27
    t = oracle.startTransaction();
    result2 = queue.dequeue(consumer2, t.getReadPointer());
    oracle.commitTransaction(t);
    assertFalse(result2.isEmpty());
    entries = result2.getEntries();
    assertEquals(12, entries.length);
    for (int i = 0; i < 12; i++) {
      assertEquals(16 + i, Bytes.toInt(entries[i].getData()));
    }

    // ack all 12 + finalize
    t = oracle.startTransaction();
    pointers = result1.getEntryPointers();
    queue.ack(pointers, consumer1, t.getReadPointer());
    queue.finalize(pointers, consumer1, 2, t.getWriteVersion());
    pointers = result2.getEntryPointers();
    queue.ack(pointers, consumer2, t.getReadPointer());
    queue.finalize(pointers, consumer2, 2, t.getWriteVersion());
    oracle.commitTransaction(t);

    // dequeue 12 again, should return the remaining 3  of previous 15: 58, 59, 60
    t = oracle.startTransaction();
    result1 = queue.dequeue(consumer1, t.getReadPointer());
    oracle.commitTransaction(t);
    assertFalse(result1.isEmpty());
    entries = result1.getEntries();
    assertEquals(3, entries.length);
    for (int i = 0; i < 3; i++) {
      assertEquals(58 + i, Bytes.toInt(entries[i].getData()));
    }

    // dequeue 12 again with consumer 2, should return the remaining 3  of previous 15: 28, 29, 30
    t = oracle.startTransaction();
    result2 = queue.dequeue(consumer2, t.getReadPointer());
    oracle.commitTransaction(t);
    assertFalse(result2.isEmpty());
    entries = result2.getEntries();
    assertEquals(3, entries.length);
    for (int i = 0; i < 3; i++) {
      assertEquals(28 + i, Bytes.toInt(entries[i].getData()));
    }

    // ack all of them + finalize
    t = oracle.startTransaction();
    pointers = result1.getEntryPointers();
    queue.ack(pointers, consumer1, t.getReadPointer());
    queue.finalize(pointers, consumer1, 2, t.getWriteVersion());
    pointers = result2.getEntryPointers();
    queue.ack(pointers, consumer2, t.getReadPointer());
    queue.finalize(pointers, consumer2, 2, t.getWriteVersion());
    oracle.commitTransaction(t);

    // dequeue another 12, should return some (around 5) of the 15 remaining: 61, 62, ...
    t = oracle.startTransaction();
    result1 = queue.dequeue(consumer1, t.getReadPointer());
    oracle.commitTransaction(t);
    assertFalse(result1.isEmpty());
    entries = result1.getEntries();
    assertTrue(entries.length > 2 && entries.length < 10);
    for (int i = 0; i < entries.length; i++) {
      assertEquals(61 + i, Bytes.toInt(entries[i].getData()));
    }
  }

  @Test
  public void testBatchAsyncDisjoint() throws OperationException {
    testBatchAsyncDisjoint(PartitionerType.HASH);
    testBatchAsyncDisjoint(PartitionerType.ROUND_ROBIN);
  }

  public void testBatchAsyncDisjoint(PartitionerType partitioner) throws OperationException {

    TTQueue queue = createQueue();

    // enqueue 100
    String hashKey = "h";
    QueueEntry[] entries = new QueueEntry[100];
    for (int i = 1; i <= entries.length; i++) {
      entries[i - 1] = new QueueEntry(Collections.singletonMap(hashKey, i), Bytes.toBytes(i));
    }
    Transaction t = oracle.startTransaction();
    queue.enqueue(entries, t.getWriteVersion());
    oracle.commitTransaction(t);

    // we will dequeue with the given partitioning, two consumers in group, hence returns every other entry
    long groupId = 42;
    String groupName = "group";
    QueueConfig config = new QueueConfig(partitioner, false, 15, true);
    QueueConsumer consumer0 = new StatefulQueueConsumer(0, groupId, 2, groupName, hashKey, config);
    QueueConsumer consumer = new StatefulQueueConsumer(1, groupId, 2, groupName, hashKey, config);
    queue.configure(consumer0); // we must configure with instance #0

    // dequeue 15 -> 1 .. 29
    t = oracle.startTransaction();
    DequeueResult result = queue.dequeue(consumer, t.getReadPointer());
    oracle.commitTransaction(t);
    assertFalse(result.isEmpty());
    entries = result.getEntries();
    assertEquals(15, entries.length);
    for (int i = 0; i < 15; i++) {
      assertEquals(2 * i + 1, Bytes.toInt(entries[i].getData()));
    }

    // dequeue another 15 -> 31 .. 59
    t = oracle.startTransaction();
    result = queue.dequeue(consumer, t.getReadPointer());
    oracle.commitTransaction(t);
    assertFalse(result.isEmpty());
    entries = result.getEntries();
    assertEquals(15, entries.length);
    for (int i = 0; i < 15; i++) {
      assertEquals(2 * i + 31, Bytes.toInt(entries[i].getData()));
    }

    // ack second 15 + finalize
    t = oracle.startTransaction();
    QueueEntryPointer[] pointers = result.getEntryPointers();
    queue.ack(pointers, consumer, t.getReadPointer());
    queue.finalize(pointers, consumer, 2, t.getWriteVersion());
    oracle.commitTransaction(t);

    // ack second 15 again -> error
    t = oracle.startTransaction();
    try {
      queue.ack(pointers, consumer, t.getReadPointer());
      fail("acking for the second time should fail");
    } catch (OperationException e) {
      // expect ILLEGAL_ACK
      if (e.getStatus() != StatusCode.ILLEGAL_ACK) {
        throw e;
      }
    }
    oracle.commitTransaction(t);

    // dequeue another 15 -> 61 .. 89
    t = oracle.startTransaction();
    result = queue.dequeue(consumer, t.getReadPointer());
    oracle.commitTransaction(t);
    assertFalse(result.isEmpty());
    entries = result.getEntries();
    assertEquals(15, entries.length);
    for (int i = 0; i < 15; i++) {
      assertEquals(2 * i + 61, Bytes.toInt(entries[i].getData()));
    }

    // ack first 10
    t = oracle.startTransaction();
    pointers = Arrays.copyOf(result.getEntryPointers(), 10);
    queue.ack(pointers, consumer, t.getReadPointer());
    queue.finalize(pointers, consumer, 2, t.getWriteVersion());
    oracle.commitTransaction(t);

    // start new consumer (simulate crash)
    config = new QueueConfig(partitioner, false, 10, true);
    consumer = new StatefulQueueConsumer(1, groupId, 2, groupName, hashKey, config);
    queue.configure(consumer);

    // dequeue 10 -> 1 .. 19
    t = oracle.startTransaction();
    result = queue.dequeue(consumer, t.getReadPointer());
    oracle.commitTransaction(t);
    assertFalse(result.isEmpty());
    entries = result.getEntries();
    assertEquals(10, entries.length);
    for (int i = 0; i < 10; i++) {
      assertEquals(2 * i + 1, Bytes.toInt(entries[i].getData()));
    }
    QueueEntryPointer[] pointers1 = result.getEntryPointers();

    // dequeue 10 -> 21 .. 29, 81 ... 89
    t = oracle.startTransaction();
    result = queue.dequeue(consumer, t.getReadPointer());
    oracle.commitTransaction(t);
    assertFalse(result.isEmpty());
    entries = result.getEntries();
    assertEquals(10, entries.length);
    for (int i = 0; i < 5; i++) {
      assertEquals(2 * i + 21, Bytes.toInt(entries[i].getData()));
    }
    for (int i = 5; i < 10; i++) {
      assertEquals(2 * i + 71, Bytes.toInt(entries[i].getData()));
    }
    QueueEntryPointer[] pointers2 = result.getEntryPointers();

    // dequeue 10 -> 91 .. 99
    t = oracle.startTransaction();
    result = queue.dequeue(consumer, t.getReadPointer());
    oracle.commitTransaction(t);
    assertFalse(result.isEmpty());
    entries = result.getEntries();
    assertEquals(5, entries.length);
    for (int i = 0; i < 5; i++) {
      assertEquals(2 * i + 91, Bytes.toInt(entries[i].getData()));
    }
    QueueEntryPointer[] pointers3 = result.getEntryPointers();

    // dequeue 10 -> empty
    t = oracle.startTransaction();
    result = queue.dequeue(consumer, t.getReadPointer());
    oracle.commitTransaction(t);
    assertTrue(result.isEmpty());

    // ack 1 .. 29
    t = oracle.startTransaction();
    pointers = Arrays.copyOf(pointers1, pointers1.length + 5);
    System.arraycopy(pointers2, 0, pointers, pointers1.length, 5);
    queue.ack(pointers, consumer, t.getReadPointer());
    queue.finalize(pointers, consumer, 2, t.getWriteVersion());
    oracle.commitTransaction(t);

    // ack 81 .. 99
    t = oracle.startTransaction();
    // note pointers will be out of order
    pointers = Arrays.copyOf(pointers3, pointers3.length + 5);
    System.arraycopy(pointers2, 5, pointers, pointers3.length, 5);
    queue.ack(pointers, consumer, t.getReadPointer());
    queue.finalize(pointers, consumer, 2, t.getWriteVersion());
    oracle.commitTransaction(t);

    // new consumer
    // start new consumer (simulate crash)
    config = new QueueConfig(partitioner, false, 20, true);
    consumer = new StatefulQueueConsumer(1, groupId, 2, groupName, hashKey, config);
    queue.configure(consumer);

    // dequeue -> empty
    t = oracle.startTransaction();
    result = queue.dequeue(consumer, t.getReadPointer());
    oracle.commitTransaction(t);
    assertTrue(result.isEmpty());
  }

  @Test
  public void testBatchAsyncFifo() throws OperationException {

    TTQueue queue = createQueue();

    // enqueue 100
    QueueEntry[] entries = new QueueEntry[100];
    for (int i = 1; i <= entries.length; i++) {
      entries[i - 1] = new QueueEntry(Bytes.toBytes(i));
    }
    Transaction t = oracle.startTransaction();
    queue.enqueue(entries, t.getWriteVersion());
    oracle.commitTransaction(t);

    // we will dequeue with the given partitioning, two consumers in group, hence returns every other entry
    long groupId = 42;
    String groupName = "group";
    QueueConfig config = new QueueConfig(FIFO, false, 15, true);
    QueueConsumer consumer1 = new StatefulQueueConsumer(0, groupId, 2, groupName, config);
    QueueConsumer consumer2 = new StatefulQueueConsumer(1, groupId, 2, groupName, config);
    queue.configure(consumer1);
    queue.configure(consumer2);

    // dequeue 15 with first consumer -> 1 .. 15
    t = oracle.startTransaction();
    DequeueResult result1 = queue.dequeue(consumer1, t.getReadPointer());
    oracle.commitTransaction(t);
    assertFalse(result1.isEmpty());
    entries = result1.getEntries();
    assertEquals(15, entries.length);
    for (int i = 0; i < 15; i++) {
      assertEquals(i + 1, Bytes.toInt(entries[i].getData()));
    }

    // dequeue another 15 -> 16 .. 30
    t = oracle.startTransaction();
    result1 = queue.dequeue(consumer1, t.getReadPointer());
    oracle.commitTransaction(t);
    assertFalse(result1.isEmpty());
    entries = result1.getEntries();
    assertEquals(15, entries.length);
    for (int i = 0; i < 15; i++) {
      assertEquals(i + 16, Bytes.toInt(entries[i].getData()));
    }

    // dequeue 15 with second consumer -> 31 .. 45
    t = oracle.startTransaction();
    DequeueResult result2 = queue.dequeue(consumer2, t.getReadPointer());
    oracle.commitTransaction(t);
    assertFalse(result1.isEmpty());
    entries = result2.getEntries();
    assertEquals(15, entries.length);
    for (int i = 0; i < 15; i++) {
      assertEquals(i + 31, Bytes.toInt(entries[i].getData()));
    }

    // ack second batch with second consumer -> error
    t = oracle.startTransaction();
    QueueEntryPointer[] pointers = result1.getEntryPointers();
    try {
      queue.ack(pointers, consumer2, t.getReadPointer());
      fail("acking with wrong consumer should fail");
    } catch (OperationException e) {
      // expect ILLEGAL_ACK
      if (e.getStatus() != StatusCode.ILLEGAL_ACK) {
        throw e;
      }
    }
    oracle.commitTransaction(t);

    // ack second batch with first consumer -> ok
    t = oracle.startTransaction();
    queue.ack(pointers, consumer1, t.getReadPointer());
    queue.finalize(pointers, consumer1, 2, t.getWriteVersion());
    oracle.commitTransaction(t);

    // ack second batch again -> error
    t = oracle.startTransaction();
    try {
      queue.ack(pointers, consumer1, t.getReadPointer());
      fail("acking for the second time should fail");
    } catch (OperationException e) {
      // expect ILLEGAL_ACK
      if (e.getStatus() != StatusCode.ILLEGAL_ACK) {
        throw e;
      }
    }
    oracle.commitTransaction(t);

    // simulate crash of consumer 1 - new consumer with batch size 10
    config = new QueueConfig(FIFO, false, 10, true);
    consumer1 = new StatefulQueueConsumer(0, groupId, 2, groupName, config);

    // dequeue 10 with first consumer 1 .. 10
    t = oracle.startTransaction();
    result1 = queue.dequeue(consumer1, t.getReadPointer());
    oracle.commitTransaction(t);
    assertFalse(result1.isEmpty());
    entries = result1.getEntries();
    assertEquals(10, entries.length);
    for (int i = 0; i < 10; i++) {
      assertEquals(i + 1, Bytes.toInt(entries[i].getData()));
    }

    // ack these 10
    t = oracle.startTransaction();
    pointers = result1.getEntryPointers();
    queue.ack(pointers, consumer1, t.getReadPointer());
    queue.finalize(pointers, consumer1, 2, t.getWriteVersion());
    oracle.commitTransaction(t);

    // dequeue 10 with first consumer 11 .. 15
    t = oracle.startTransaction();
    result1 = queue.dequeue(consumer1, t.getReadPointer());
    oracle.commitTransaction(t);
    assertFalse(result1.isEmpty());
    entries = result1.getEntries();
    assertEquals(5, entries.length);
    for (int i = 0; i < 5; i++) {
      assertEquals(i + 11, Bytes.toInt(entries[i].getData()));
    }
    pointers = Arrays.copyOf(result1.getEntryPointers(), 15);

    // dequeue 10 with first consumer 46 .. 55
    t = oracle.startTransaction();
    result1 = queue.dequeue(consumer1, t.getReadPointer());
    oracle.commitTransaction(t);
    assertFalse(result1.isEmpty());
    entries = result1.getEntries();
    assertEquals(10, entries.length);
    for (int i = 0; i < 10; i++) {
      assertEquals(i + 46, Bytes.toInt(entries[i].getData()));
    }
    System.arraycopy(result1.getEntryPointers(), 0, pointers, 5, 10);

    // dequeue 15 with second consumer 56 .. 70
    t = oracle.startTransaction();
    result2 = queue.dequeue(consumer2, t.getReadPointer());
    oracle.commitTransaction(t);
    assertFalse(result2.isEmpty());
    entries = result2.getEntries();
    assertEquals(15, entries.length);
    for (int i = 0; i < 15; i++) {
      assertEquals(i + 56, Bytes.toInt(entries[i].getData()));
    }

    // ack previous 15 from first consumer at once
    t = oracle.startTransaction();
    queue.ack(pointers, consumer1, t.getReadPointer());
    queue.finalize(pointers, consumer1, 2, t.getWriteVersion());
    oracle.commitTransaction(t);

    pointers = Arrays.copyOf(result2.getEntryPointers(), 30);
    // dequeue 15 with second consumer 71 .. 85
    t = oracle.startTransaction();
    result2 = queue.dequeue(consumer2, t.getReadPointer());
    oracle.commitTransaction(t);
    assertFalse(result2.isEmpty());
    entries = result2.getEntries();
    assertEquals(15, entries.length);
    for (int i = 0; i < 15; i++) {
      assertEquals(i + 71, Bytes.toInt(entries[i].getData()));
    }

    // ack last two batches with second consumer
    System.arraycopy(result2.getEntryPointers(), 0, pointers, 15, 15);
    t = oracle.startTransaction();
    queue.ack(pointers, consumer2, t.getReadPointer());
    queue.finalize(pointers, consumer2, 2, t.getWriteVersion());
    oracle.commitTransaction(t);

    // dequeue 10 with first consumer 86 .. ?, less than 10 (only 15 left in queue)
    t = oracle.startTransaction();
    result1 = queue.dequeue(consumer1, t.getReadPointer());
    oracle.commitTransaction(t);
    assertFalse(result1.isEmpty());
    entries = result1.getEntries();
    assertTrue(1 < entries.length && entries.length < 10);
    for (int i = 0; i < entries.length; i++) {
      assertEquals(i + 86, Bytes.toInt(entries[i].getData()));
    }
    int dequeued = entries.length;

    // deqeuee 15 with second consumer ? .. ?, less than 15
    t = oracle.startTransaction();
    result2 = queue.dequeue(consumer2, t.getReadPointer());
    oracle.commitTransaction(t);
    assertFalse(result2.isEmpty());
    entries = result2.getEntries();
    assertTrue(1 < entries.length && entries.length < 15);
    for (int i = 0; i < entries.length; i++) {
      assertEquals(i + 86 + dequeued, Bytes.toInt(entries[i].getData()));
    }
    dequeued += entries.length;

    // enqueue another 30
    entries = new QueueEntry[30];
    for (int i = 1; i <= entries.length; i++) {
      entries[i - 1] = new QueueEntry(Bytes.toBytes(i + 100));
    }
    t = oracle.startTransaction();
    queue.enqueue(entries, t.getWriteVersion());
    oracle.commitTransaction(t);

    // dequeue 15 with second -> 15
    t = oracle.startTransaction();
    result2 = queue.dequeue(consumer2, t.getReadPointer());
    oracle.commitTransaction(t);
    assertFalse(result2.isEmpty());
    entries = result2.getEntries();
    assertEquals(15, entries.length);
    for (int i = 0; i < entries.length; i++) {
      assertEquals(i + 86 + dequeued, Bytes.toInt(entries[i].getData()));
    }
  }

  // this tests that the dequeue can deal with a batch of consecutive, invalid queue entries that is larger than the
  // dequeue batch size. If it does not deal with this condition correctly, it may return empty or even go into an
  // infinite loop!
  @Test//(timeout = 10000)
  public void testSkipBatchofInvalidEntries () throws OperationException {
    TTQueue queue = createQueue();

    // enqueue 20, then invalidate a batch of 10 in the middle
    QueueEntry[] entries = new QueueEntry[20];
    for (int i = 1; i <= entries.length; i++) {
      entries[i - 1] = new QueueEntry(Bytes.toBytes(i));
<<<<<<< HEAD
      entries[i - 1].addPartitioningKey("p", i);
=======
      entries[i - 1].addHashKey("p", i);
>>>>>>> 0765ab60
    }
    Transaction t = oracle.startTransaction();
    EnqueueResult enqResult = queue.enqueue(entries, t.getWriteVersion());
    queue.invalidate(Arrays.copyOfRange(enqResult.getEntryPointers(), 5, 15), t.getWriteVersion());
    oracle.commitTransaction(t);

    long groupId = 0;
    for (int batchSize = 1; batchSize < 12; batchSize++) {
      for (boolean returnBatch : new boolean[] { true, false }) {
        for (boolean singleEntry : new boolean[] { true, false }) {
          for (PartitionerType partitioner : new PartitionerType[] { FIFO, ROUND_ROBIN, HASH }) {
            testSkipBatchofInvalidEntries(queue, ++groupId, batchSize, returnBatch, singleEntry, partitioner);
          }
        }
      }
    }
  }

  public void testSkipBatchofInvalidEntries(TTQueue queue, long groupId, int batchSize, boolean returnBatch,
                                            boolean singleEntry, PartitionerType partitioner)
    throws OperationException {

    String groupName = "batch=" + batchSize + ":" + returnBatch + "," + (singleEntry ? "single" : "multi")
      + "," + partitioner;
    // System.out.println(groupName);
    QueueConfig config = new QueueConfig(partitioner, singleEntry, batchSize, returnBatch);
    QueueConsumer consumer = new StatefulQueueConsumer(0, groupId, 2, groupName, "p", config);
    queue.configure(consumer);

    int numDequeued = 0;
    while (true) {
      Transaction t = oracle.startTransaction();
      DequeueResult result = queue.dequeue(consumer, t.getReadPointer());
      oracle.commitTransaction(t);
      if (result.isEmpty()) {
        break;
      }
      numDequeued += result.getEntries().length;
      t = oracle.startTransaction();
      queue.ack(result.getEntryPointers(), consumer, t.getReadPointer());
      queue.finalize(result.getEntryPointers(), consumer, 1, t.getWriteVersion());
      oracle.commitTransaction(t);
    }
    int expected = partitioner == FIFO ? 10 : 5;
    assertEquals("Failure for " + groupName + ":", expected, numDequeued);
  }
<<<<<<< HEAD
=======

  // tests that if we use hash partitioning, we can also consume entries without hash key
  @Test
  public void testHashWithoutHashKey() throws OperationException {
    TTQueue queue = createQueue();

    // enqueue 20, then invalidate a batch of 10 in the middle
    QueueEntry[] entries = new QueueEntry[20];
    for (int i = 1; i <= entries.length; i++) {
      entries[i - 1] = new QueueEntry(Bytes.toBytes(i));
    }
    Transaction t = oracle.startTransaction();
    EnqueueResult enqResult = queue.enqueue(entries, t.getWriteVersion());
    oracle.commitTransaction(t);

    QueueConfig config = new QueueConfig(HASH, false, 4, true);
    QueueConsumer[] consumers = {
      new StatefulQueueConsumer(0, 17, 2, "or'ly", "non-existent-hash-key", config),
      new StatefulQueueConsumer(1, 17, 2, "or'ly", "non-existent-hash-key", config) };
    queue.configure(consumers[0]);

    int numDequeued = 0;
    boolean allEmpty;
    do {
      allEmpty = true;
      for (QueueConsumer consumer : consumers) {
        t = oracle.startTransaction();
        DequeueResult result = queue.dequeue(consumer, t.getReadPointer());
        oracle.commitTransaction(t);
        if (result.isEmpty()) {
          continue;
        }
        allEmpty = false;
        numDequeued += result.getEntries().length;
        t = oracle.startTransaction();
        queue.ack(result.getEntryPointers(), consumer, t.getReadPointer());
        queue.finalize(result.getEntryPointers(), consumer, 1, t.getWriteVersion());
        oracle.commitTransaction(t);
      }
    } while (!allEmpty);

    assertEquals(20, numDequeued);
  }
>>>>>>> 0765ab60
}<|MERGE_RESOLUTION|>--- conflicted
+++ resolved
@@ -2135,11 +2135,7 @@
     QueueEntry[] entries = new QueueEntry[20];
     for (int i = 1; i <= entries.length; i++) {
       entries[i - 1] = new QueueEntry(Bytes.toBytes(i));
-<<<<<<< HEAD
-      entries[i - 1].addPartitioningKey("p", i);
-=======
       entries[i - 1].addHashKey("p", i);
->>>>>>> 0765ab60
     }
     Transaction t = oracle.startTransaction();
     EnqueueResult enqResult = queue.enqueue(entries, t.getWriteVersion());
@@ -2186,8 +2182,6 @@
     int expected = partitioner == FIFO ? 10 : 5;
     assertEquals("Failure for " + groupName + ":", expected, numDequeued);
   }
-<<<<<<< HEAD
-=======
 
   // tests that if we use hash partitioning, we can also consume entries without hash key
   @Test
@@ -2231,5 +2225,4 @@
 
     assertEquals(20, numDequeued);
   }
->>>>>>> 0765ab60
 }