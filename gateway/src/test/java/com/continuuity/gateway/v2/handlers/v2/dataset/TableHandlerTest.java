package com.continuuity.gateway.v2.handlers.v2.dataset;

import com.continuuity.api.common.Bytes;
import com.continuuity.api.data.DataSetSpecification;
import com.continuuity.api.data.OperationResult;
import com.continuuity.api.data.dataset.table.Read;
import com.continuuity.api.data.dataset.table.Table;
import com.continuuity.api.data.dataset.table.Write;
import com.continuuity.data.operation.OperationContext;
import com.continuuity.data2.transaction.TransactionContext;
import com.continuuity.data2.transaction.TransactionSystemClient;
import com.continuuity.gateway.GatewayFastTestsSuite;
import com.continuuity.gateway.util.DataSetInstantiatorFromMetaData;
import com.continuuity.metadata.Dataset;
import com.continuuity.metadata.MetadataService;
import com.continuuity.metadata.MetadataServiceException;
import com.google.common.base.Charsets;
import com.google.common.collect.Maps;
import com.google.common.reflect.TypeToken;
import com.google.gson.Gson;
import org.apache.commons.codec.binary.Base64;
import org.apache.http.HttpResponse;
import org.apache.http.HttpStatus;
import org.apache.thrift.TException;
import org.junit.Assert;
import org.junit.Test;

import java.io.InputStreamReader;
import java.io.Reader;
import java.lang.reflect.Type;
import java.util.Arrays;
import java.util.Map;

import static com.continuuity.common.conf.Constants.DEVELOPER_ACCOUNT_ID;

/**
 * Tests TableHandler.
 */
public class TableHandlerTest {
  private static final OperationContext DEFAULT_CONTEXT = new OperationContext(DEVELOPER_ACCOUNT_ID);

  @Test
  public void testTableReads() throws Exception {
    Table t = newTable("tTR_" + System.nanoTime());
    // write a row with 10 cols c0...c9 with values v0..v9
    String row = "tTR10";
    byte[] rowKey = row.getBytes();
    byte[][] cols = new byte[10][];
    byte[][] vals = new byte[10][];
    for (int i = 0; i < 10; ++i) {
      cols[i] = ("c" + i).getBytes();
      vals[i] = ("v" + i).getBytes();
    }

    DataSetInstantiatorFromMetaData instantiator =
      GatewayFastTestsSuite.getInjector().getInstance(DataSetInstantiatorFromMetaData.class);
    TransactionSystemClient txClient =
      GatewayFastTestsSuite.getInjector().getInstance(TransactionSystemClient.class);
    TransactionContext txContext =
      new TransactionContext(txClient, instantiator.getInstantiator().getTransactionAware());

    txContext.start();
    t.write(new Write(rowKey, cols, vals));
    txContext.finish();

    // now read back in various ways
    String queryPrefix = "/v2/tables/" + t.getName() + "/row/" + row;
    assertRead(queryPrefix, 0, 9, ""); // all columns
    assertRead(queryPrefix, 5, 5, "?columns=c5"); // only c5
    assertRead(queryPrefix, 3, 5, "?columns=c5,c3,c4"); // only c3,c4, and c5
    assertRead(queryPrefix, 8, 9, "?columns=c8,c9,c10"); // only c8 and c9
    assertRead(queryPrefix, 0, 4, "?stop=c5"); // range up to exclusive 5
    assertRead(queryPrefix, 0, 2, "?stop=c5&limit=3"); // range up to exclusive 5, limit 3 -> c0..c2
    assertRead(queryPrefix, 0, 2, "?stop=c3&limit=5"); // range up to exclusive 3, limit 5 -> c0..c2
    assertRead(queryPrefix, 5, 9, "?start=c5"); // range starting at 5
    assertRead(queryPrefix, 5, 7, "?start=c5&limit=3"); // range starting at 5, limit 3 -> c5..c7
    assertRead(queryPrefix, 0, 4, "?limit=5"); // all limit 5 -> c0..c5
    assertRead(queryPrefix, 0, 9, "?limit=12"); // all limit 12 -> c0..c9
    assertRead(queryPrefix, 2, 5, "?start=c2&stop=c6"); // range from 2 to exclusive 6 -> 2,3,4,5
    assertRead(queryPrefix, 2, 4, "?start=c2&stop=c6&limit=3"); // range from 2 to exclusive 6 limited to 3 -> 2,3,4

    // now read some stuff that returns errors
    assertReadFails(queryPrefix, "/c1", HttpStatus.SC_NOT_FOUND); // path does not end with row
    assertReadFails(queryPrefix, "?columns=c1,c2&start=c5", HttpStatus.SC_BAD_REQUEST); // range and list of columns
    assertReadFails(queryPrefix, "?columns=c10&encoding=hex", HttpStatus.SC_BAD_REQUEST); // col invalid under encoding
    assertReadFails(queryPrefix, "?columns=c10&encoding=blah", HttpStatus.SC_BAD_REQUEST); // bad encoding
    assertReadFails(queryPrefix, "?columns=a", HttpStatus.SC_NO_CONTENT); // non-existing column
    assertReadFails("", "/v2/tables/" + t.getName() + "/row/abc", HttpStatus.SC_NO_CONTENT); // non-existing row
    assertReadFails("", "/v2/tables/abc/row/tTR10", HttpStatus.SC_NOT_FOUND); // non-existing table
  }

  @Test
  public void testTableWritesAndDeletes() throws Exception {
    String urlPrefix = "/v2";
    Table t = newTable("tTW_" + System.nanoTime());
    String row = "abc";
    byte[] c1 = { 'c', '1' }, c2 = { 'c', '2' }, c3 = { 'c', '3' };
    byte[] v1 = { 'v', '1' }, mt = { }, v3 = { 'v', '3' };

    // write a row with 3 cols c1...c3 with values v1, "", v3
    String json = "{\"c1\":\"v1\",\"c2\":\"\",\"c3\":\"v3\"}";
    assertWrite(urlPrefix, HttpStatus.SC_OK, "/tables/" + t.getName() + "/row/" + row, json);

    // starting new tx so that we see what was committed
    DataSetInstantiatorFromMetaData instantiator =
      GatewayFastTestsSuite.getInjector().getInstance(DataSetInstantiatorFromMetaData.class);
    TransactionSystemClient txClient = GatewayFastTestsSuite.getInjector().getInstance(TransactionSystemClient.class);
    TransactionContext txContext = new TransactionContext(txClient,
                                                          instantiator.getInstantiator().getTransactionAware());

    // read back directly and verify
    txContext.start();
    OperationResult<Map<byte[], byte[]>> result = t.read(new Read(row.getBytes()));
    Assert.assertFalse(result.isEmpty());
    Assert.assertArrayEquals(v1, result.getValue().get(c1));
    byte[] r2 = result.getValue().get(c2);
    Assert.assertTrue(null == r2 || Arrays.equals(mt, r2));
    Assert.assertArrayEquals(v3, result.getValue().get(c3));

    // delete c1 and c2
    assertDelete(urlPrefix, HttpStatus.SC_OK, "/tables/" + t.getName() + "/row/" + row + "?columns=c1;columns=c2");

    // starting new tx so that we see what was committed
    txContext.finish();

    txContext.start();

    // read back directly and verify they're gone
    result = t.read(new Read(row.getBytes()));
    Assert.assertFalse(result.isEmpty());
    Assert.assertEquals(1, result.getValue().size());
    Assert.assertNull(result.getValue().get(c1));
    Assert.assertNull(result.getValue().get(c2));
    Assert.assertArrayEquals(v3, result.getValue().get(c3));

    // test some error cases
    assertWrite(urlPrefix, HttpStatus.SC_NOT_FOUND, "/tables/abc/row/" + row, json); // non-existent table
    assertWrite(urlPrefix, HttpStatus.SC_NOT_FOUND, "/tables/abc/row/a/x" + row, json); // path does not end with row
    assertWrite(urlPrefix, HttpStatus.SC_BAD_REQUEST, "/tables/" + t.getName() + "/row/" + row, ""); // no json
    assertWrite(urlPrefix, HttpStatus.SC_BAD_REQUEST, "/tables/" + t.getName() + "/row/" + row,
                "{\"\"}"); // wrong json

    // we can delete whole row by providing no columns
    assertDelete(urlPrefix, HttpStatus.SC_OK, "/tables/" + t.getName() + "/row/" + row);
    // specified
    assertDelete(urlPrefix, HttpStatus.SC_NOT_FOUND, "/tables/abc/row/" + row + "?columns=a"); // non-existent table
    assertDelete(urlPrefix, HttpStatus.SC_METHOD_NOT_ALLOWED, "/tables/" + t.getName()); // no/empty row key
    assertDelete(urlPrefix, HttpStatus.SC_METHOD_NOT_ALLOWED, "/tables//" + t.getName()); // no/empty row key
  }

  @Test
  public void testIncrement() throws Exception {
    String urlPrefix = "/v2";
    Table t = newTable("tI_" + System.nanoTime());
    String row = "abc";
    // directly write a row with two columns, a long, b not
    final byte[] a = { 'a' }, b = { 'b' }, c = { 'c' };
    DataSetInstantiatorFromMetaData instantiator =
      GatewayFastTestsSuite.getInjector().getInstance(DataSetInstantiatorFromMetaData.class);
    TransactionSystemClient txClient =
      GatewayFastTestsSuite.getInjector().getInstance(TransactionSystemClient.class);
    TransactionContext txContext =
      new TransactionContext(txClient, instantiator.getInstantiator().getTransactionAware());

    txContext.start();
    t.write(new Write(row.getBytes(), new byte[][] { a, b }, new byte[][] { Bytes.toBytes(7L), b }));
    txContext.finish();

    // submit increment for row with c1 and c3, should succeed
    String json = "{\"a\":35, \"c\":11}";
    Map<String, Long> map = assertIncrement(urlPrefix, 200, "/tables/" + t.getName() + "/row/" + row, json);

    // starting new tx so that we see what was committed
    txContext.start();
    // verify result is the incremented value
    Assert.assertNotNull(map);
    Assert.assertEquals(2L, map.size());
    Assert.assertEquals(new Long(42), map.get("a"));
    Assert.assertEquals(new Long(11), map.get("c"));

    // verify directly incremented has happened
    OperationResult<Map<byte[], byte[]>> result = t.read(new Read(row.getBytes()));
    Assert.assertFalse(result.isEmpty());
    Assert.assertEquals(3, result.getValue().size());
    Assert.assertArrayEquals(Bytes.toBytes(42L), result.getValue().get(a));
    Assert.assertArrayEquals(b, result.getValue().get(b));
    Assert.assertArrayEquals(Bytes.toBytes(11L), result.getValue().get(c));

    // submit an increment for a and b, must fail with not-a-number
    json = "{\"a\":1,\"b\":12}";
    assertIncrement(urlPrefix, 400, "/tables/" + t.getName() + "/row/" + row, json);

    // starting new tx so that we see what was committed
    txContext.finish();
    txContext.start();
    // verify directly that the row is unchanged
    result = t.read(new Read(row.getBytes()));
    Assert.assertFalse(result.isEmpty());
    Assert.assertEquals(3, result.getValue().size());
    Assert.assertArrayEquals(Bytes.toBytes(42L), result.getValue().get(a));
    Assert.assertArrayEquals(b, result.getValue().get(b));
    Assert.assertArrayEquals(Bytes.toBytes(11L), result.getValue().get(c));

    // submit an increment for non-existent row, should succeed
    json = "{\"a\":1,\"b\":-12}";
    map = assertIncrement(urlPrefix, 200, "/tables/" + t.getName() + "/row/xyz", json);

    // starting new tx so that we see what was committed
    txContext.finish();
    txContext.start();
    // verify return value is equal to increments
    Assert.assertNotNull(map);
    Assert.assertEquals(2L, map.size());
    Assert.assertEquals(new Long(1), map.get("a"));
    Assert.assertEquals(new Long(-12), map.get("b"));
    // verify directly that new values are there
    // verify directly that the row is unchanged
    result = t.read(new Read("xyz".getBytes()));
    Assert.assertFalse(result.isEmpty());
    Assert.assertEquals(2, result.getValue().size());
    Assert.assertArrayEquals(Bytes.toBytes(1L), result.getValue().get(a));
    Assert.assertArrayEquals(Bytes.toBytes(-12L), result.getValue().get(b));

    // test some bad cases
    assertIncrement(urlPrefix, 404, "/tables/" + t.getName() + "1/abc", json); // table does not exist
    assertIncrement(urlPrefix, 404, "/tables/" + t.getName() + "1/abc/x", json); // path does not end on row
    assertIncrement(urlPrefix, 400, "/tables/" + t.getName() + "/row/xyz", "{\"a\":\"b\"}"); // json invalid
    assertIncrement(urlPrefix, 400, "/tables/" + t.getName() + "/row/xyz", "{\"a\":1"); // json invalid
  }

  @Test
  public void testEncodingOfKeysAndValues() throws Exception {

    // first create the table
    String tableName = "tEOCAV_" + System.nanoTime();
    Table table = createTable(tableName);
    byte[] x = { 'x' }, y = { 'y' }, z = { 'z' }, a = { 'a' };

    // setup accessor
    String urlPrefix = "/v2";
    String tablePrefix = urlPrefix + "/tables/" + tableName + "/row/";

    // table is empty, write value z to column y of row x, use encoding "url"
    assertWrite(tablePrefix, HttpStatus.SC_OK, "%78" + "?encoding=url", "{\"%79\":\"%7A\"}");
    // read back directly and verify

    // starting new tx so that we see what was committed
    DataSetInstantiatorFromMetaData instantiator =
      GatewayFastTestsSuite.getInjector().getInstance(DataSetInstantiatorFromMetaData.class);
    TransactionSystemClient txClient =
      GatewayFastTestsSuite.getInjector().getInstance(TransactionSystemClient.class);
    TransactionContext txContext =
      new TransactionContext(txClient, instantiator.getInstantiator().getTransactionAware());

    txContext.start();
    OperationResult<Map<byte[], byte[]>> result = table.read(new Read(x));
    Assert.assertFalse(result.isEmpty());
    Assert.assertEquals(1, result.getValue().size());
    Assert.assertArrayEquals(z, result.getValue().get(y));

    // read back with same encoding through REST - the response will not escape y or z
    assertRead(tablePrefix, "%78" + "?columns=%79" + "&encoding=url", "y", "z");
    // read back with hex encoding through REST - the response will escape y and z
    assertRead(tablePrefix, "78" + "?columns=79" + "&encoding=hex", "79", "7a");
    // read back with base64 encoding through REST - the response will escape y and z
    assertRead(tablePrefix, "eA" + "?columns=eQ" + "&encoding=base64", "eQ", "eg");

    // delete using hex encoding
    assertDelete(tablePrefix, 200, "78" + "?columns=79" + "&encoding=hex");

    // starting new tx so that we see what was committed
    txContext.finish();
    txContext.start();
    // and verify that it is really gone
    OperationResult<Map<byte[], byte[]>> read = table.read(new Read(x));
    Assert.assertTrue(read.isEmpty());

    // increment column using REST
    assertIncrement(tablePrefix, 200, "eA" + "?encoding=base64", "{\"YQ\":42}");
    // verify the value was written using the Table
    // starting new tx so that we see what was committed
    txContext.finish();
    txContext.start();
    result = table.read(new Read(x));
    Assert.assertFalse(result.isEmpty());
    Assert.assertEquals(1, result.getValue().size());
    Assert.assertArrayEquals(Bytes.toBytes(42L), result.getValue().get(a));
    // read back via REST with hex encoding
    assertRead(tablePrefix, "eA" + "?column=YQ" + "&encoding=base64", "YQ",
               Base64.encodeBase64URLSafeString(Bytes.toBytes(42L)));
  }

  static Table createTable(String name) throws Exception {
    Table table = newTable(name);
    DataSetInstantiatorFromMetaData instantiator =
      GatewayFastTestsSuite.getInjector().getInstance(DataSetInstantiatorFromMetaData.class);
    TransactionSystemClient txClient =
      GatewayFastTestsSuite.getInjector().getInstance(TransactionSystemClient.class);
    TransactionContext txContext =
      new TransactionContext(txClient, instantiator.getInstantiator().getTransactionAware());

    txContext.start();
    table.write(new Write(new byte[] {'a'}, new byte[] {'b'}, new byte[] {'c'}));
    txContext.finish();
    return table;
  }

  static Table newTable(String name) throws TException, MetadataServiceException {
    DataSetSpecification spec = new Table(name).configure();
    Dataset ds = new Dataset(spec.getName());
    ds.setName(spec.getName());
    ds.setType(spec.getType());
    ds.setSpecification(new Gson().toJson(spec));

    MetadataService mds = GatewayFastTestsSuite.getInjector().getInstance(MetadataService.class);
<<<<<<< HEAD
    mds.assertDataset(context.getAccount(), ds);
=======
    mds.assertDataset(new Account(DEFAULT_CONTEXT.getAccount()), ds);
>>>>>>> 8271106c

    DataSetInstantiatorFromMetaData instantiator =
      GatewayFastTestsSuite.getInjector().getInstance(DataSetInstantiatorFromMetaData.class);
    Table table = instantiator.getDataSet(name, DEFAULT_CONTEXT);
    table.getName();
    return table;
  }

  static void assertRead(String prefix, int start, int end, String query) throws Exception {
    HttpResponse response = GatewayFastTestsSuite.doGet(prefix + query);
    Assert.assertEquals(HttpStatus.SC_OK, response.getStatusLine().getStatusCode());

    Reader reader = new InputStreamReader(response.getEntity().getContent(), Charsets.UTF_8);
    Type stringMapType = new TypeToken<Map<String, String>>() {}.getType();
    Map<String, String> map = new Gson().fromJson(reader, stringMapType);
    Assert.assertEquals(end - start + 1, map.size());
    for (int i = start; i < end; i++) {
      Assert.assertEquals("v" + i, map.get("c" + i));
    }
  }

  static void assertRead(String prefix, String query, String col, String val) throws Exception {
    HttpResponse response = GatewayFastTestsSuite.doGet(prefix + query);
    Assert.assertEquals(HttpStatus.SC_OK, response.getStatusLine().getStatusCode());
    Reader reader = new InputStreamReader(response.getEntity().getContent(), Charsets.UTF_8);
    Type stringMapType = new TypeToken<Map<String, String>>() {}.getType();
    Map<String, String> map = new Gson().fromJson(reader, stringMapType);
    Assert.assertEquals(1, map.size());
    Assert.assertEquals(val, map.get(col));
  }

  static void assertReadFails(String prefix, String query, int expected) throws Exception {
    HttpResponse response = GatewayFastTestsSuite.doGet(prefix + query);
      Assert.assertEquals(expected, response.getStatusLine().getStatusCode());
  }

  static void assertWrite(String prefix, int expected, String query, String json) throws Exception {
    HttpResponse response = GatewayFastTestsSuite.doPut(prefix + query, json);
    Assert.assertEquals(expected, response.getStatusLine().getStatusCode());
  }

  static void assertDelete(String prefix, int expected, String query) throws Exception {
    HttpResponse response = GatewayFastTestsSuite.doDelete(prefix + query);
    Assert.assertEquals(expected, response.getStatusLine().getStatusCode());
  }

  static void assertCreate(String prefix, int expected, String query) throws Exception {
    HttpResponse response = GatewayFastTestsSuite.doPut(prefix + query);
    Assert.assertEquals(expected, response.getStatusLine().getStatusCode());
  }

  static Map<String, Long> assertIncrement(String prefix, int expected, String query, String json) throws Exception {
    HttpResponse response = GatewayFastTestsSuite.doPost(prefix + query, json);
    Assert.assertEquals(expected, response.getStatusLine().getStatusCode());
    if (expected != HttpStatus.SC_OK) {
      return null;
    }

    Reader reader = new InputStreamReader(response.getEntity().getContent(), Charsets.UTF_8);
    // JSon always returns string maps, no matter what the type, must be due to type erasure
    Type valueMapType = new TypeToken<Map<String, String>>(){}.getType();
    Map<String, String> map = new Gson().fromJson(reader, valueMapType);
    // convert to map(string->long)
    Map<String, Long> longMap = Maps.newHashMap();
    for (Map.Entry<String, String> entry : map.entrySet()) {
      longMap.put(entry.getKey(), Long.parseLong(entry.getValue()));
    }
    return longMap;
  }
}<|MERGE_RESOLUTION|>--- conflicted
+++ resolved
@@ -313,11 +313,7 @@
     ds.setSpecification(new Gson().toJson(spec));
 
     MetadataService mds = GatewayFastTestsSuite.getInjector().getInstance(MetadataService.class);
-<<<<<<< HEAD
-    mds.assertDataset(context.getAccount(), ds);
-=======
-    mds.assertDataset(new Account(DEFAULT_CONTEXT.getAccount()), ds);
->>>>>>> 8271106c
+    mds.assertDataset(DEFAULT_CONTEXT.getAccount(), ds);
 
     DataSetInstantiatorFromMetaData instantiator =
       GatewayFastTestsSuite.getInjector().getInstance(DataSetInstantiatorFromMetaData.class);
