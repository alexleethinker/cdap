/*
 * com.continuuity - Copyright (c) 2012 Continuuity Inc. All rights reserved.
 */
package com.continuuity;

import com.continuuity.app.guice.AppFabricServiceRuntimeModule;
import com.continuuity.app.guice.ProgramRunnerRuntimeModule;
import com.continuuity.common.conf.CConfiguration;
import com.continuuity.common.conf.Constants;
import com.continuuity.common.guice.ConfigModule;
import com.continuuity.common.guice.DiscoveryRuntimeModule;
import com.continuuity.common.guice.IOModule;
import com.continuuity.common.guice.LocationRuntimeModule;
import com.continuuity.common.metrics.MetricsCollectionService;
import com.continuuity.data.runtime.DataFabricModules;
import com.continuuity.data.stream.service.StreamHttpModule;
import com.continuuity.data.stream.service.StreamHttpService;
import com.continuuity.data2.transaction.inmemory.InMemoryTransactionManager;
import com.continuuity.gateway.Gateway;
import com.continuuity.gateway.auth.AuthModule;
import com.continuuity.gateway.collector.NettyFlumeCollector;
import com.continuuity.gateway.router.NettyRouter;
import com.continuuity.gateway.router.RouterModules;
import com.continuuity.gateway.runtime.GatewayModule;
import com.continuuity.hive.HiveCommandExecutor;
import com.continuuity.hive.HiveServer;
import com.continuuity.hive.guice.InMemoryHiveModule;
import com.continuuity.internal.app.services.AppFabricServer;
import com.continuuity.logging.appender.LogAppenderInitializer;
import com.continuuity.logging.guice.LoggingModules;
import com.continuuity.metrics.guice.MetricsClientRuntimeModule;
import com.continuuity.metrics.guice.MetricsHandlerModule;
import com.continuuity.metrics.query.MetricsQueryService;
import com.continuuity.passport.http.client.PassportClient;
import com.continuuity.security.guice.SecurityModules;
<<<<<<< HEAD
import com.google.common.base.Throwables;
=======
import com.continuuity.security.server.ExternalAuthenticationServer;
>>>>>>> 575d233b
import com.google.common.collect.ImmutableList;
import com.google.common.util.concurrent.Service;
import com.google.inject.AbstractModule;
import com.google.inject.Guice;
import com.google.inject.Injector;
import com.google.inject.Module;
import com.google.inject.Provider;
import java.io.IOException;
import org.apache.hadoop.conf.Configuration;
import org.apache.twill.internal.zookeeper.InMemoryZKServer;
import org.slf4j.Logger;
import org.slf4j.LoggerFactory;

import java.io.File;
import java.io.PrintStream;
import java.net.InetAddress;
import java.util.List;

/**
 * Singlenode Main.
 * NOTE: Use AbstractIdleService
 */
public class SingleNodeMain {
  private static final Logger LOG = LoggerFactory.getLogger(SingleNodeMain.class);

  private final WebCloudAppService webCloudAppService;
  private final CConfiguration configuration;
  private final NettyRouter router;
  private final Gateway gatewayV2;
  private final MetricsQueryService metricsQueryService;
  private final NettyFlumeCollector flumeCollector;
  private final AppFabricServer appFabricServer;
  private final StreamHttpService streamHttpService;

  private final MetricsCollectionService metricsCollectionService;

  private final LogAppenderInitializer logAppenderInitializer;
  private final InMemoryTransactionManager transactionManager;

<<<<<<< HEAD
  private final HiveServer hiveServer;
  private final HiveCommandExecutor hiveCommandExecutor;

=======
  private ExternalAuthenticationServer externalAuthenticationServer;
>>>>>>> 575d233b
  private InMemoryZKServer zookeeper;

  public SingleNodeMain(List<Module> modules, CConfiguration configuration, String webAppPath) {
    this.configuration = configuration;
    this.webCloudAppService = new WebCloudAppService(webAppPath);

    Injector injector = Guice.createInjector(modules);
    transactionManager = injector.getInstance(InMemoryTransactionManager.class);
    router = injector.getInstance(NettyRouter.class);
    gatewayV2 = injector.getInstance(Gateway.class);
    metricsQueryService = injector.getInstance(MetricsQueryService.class);
    flumeCollector = injector.getInstance(NettyFlumeCollector.class);
    appFabricServer = injector.getInstance(AppFabricServer.class);
    logAppenderInitializer = injector.getInstance(LogAppenderInitializer.class);

    metricsCollectionService = injector.getInstance(MetricsCollectionService.class);
    streamHttpService = injector.getInstance(StreamHttpService.class);

<<<<<<< HEAD
    hiveServer = injector.getInstance(HiveServer.class);
    hiveCommandExecutor = injector.getInstance(HiveCommandExecutor.class);
=======
    boolean securityEnabled = configuration.getBoolean(Constants.Security.CFG_SECURITY_ENABLED);
    if (securityEnabled) {
      externalAuthenticationServer = injector.getInstance(ExternalAuthenticationServer.class);
    }
>>>>>>> 575d233b

    Runtime.getRuntime().addShutdownHook(new Thread() {
      @Override
      public void run() {
        try {
          shutDown();
        } catch (Throwable e) {
          LOG.error("Failed to shutdown", e);
          // because shutdown hooks execute concurrently, the logger may be closed already: thus also print it.
          System.err.println("Failed to shutdown: " + e.getMessage());
          e.printStackTrace(System.err);
        }
      }
    });
  }

  /**
   * Start the service.
   */
  protected void startUp(String[] args) throws Exception {
    logAppenderInitializer.initialize();

    File zkDir = new File(configuration.get(Constants.CFG_LOCAL_DATA_DIR) + "/zookeeper");
    //noinspection ResultOfMethodCallIgnored
    zkDir.mkdir();
    zookeeper = InMemoryZKServer.builder().setDataDir(zkDir).build();
    zookeeper.startAndWait();

    configuration.set(Constants.Zookeeper.QUORUM, zookeeper.getConnectionStr());

    // Start all the services.
    transactionManager.startAndWait();
    metricsCollectionService.startAndWait();

    Service.State state = appFabricServer.startAndWait();
    if (state != Service.State.RUNNING) {
      throw new Exception("Failed to start Application Fabric.");
    }

    gatewayV2.startAndWait();
    metricsQueryService.startAndWait();
    router.startAndWait();
    flumeCollector.startAndWait();
    webCloudAppService.startAndWait();
    streamHttpService.startAndWait();
<<<<<<< HEAD
    hiveServer.startAndWait();
=======
    if (externalAuthenticationServer != null) {
      externalAuthenticationServer.startAndWait();
    }
>>>>>>> 575d233b

    String hostname = InetAddress.getLocalHost().getHostName();
    System.out.println("Continuuity Reactor started successfully");
    System.out.println("Connect to dashboard at http://" + hostname + ":9999");
  }

  /**
   * Shutdown the service.
   */
  public void shutDown() {
    LOG.info("Shutting down reactor...");

    streamHttpService.stopAndWait();
    webCloudAppService.stopAndWait();
    flumeCollector.stopAndWait();
    router.stopAndWait();
    gatewayV2.stopAndWait();
    metricsQueryService.stopAndWait();
    appFabricServer.stopAndWait();
    transactionManager.stopAndWait();
    if (externalAuthenticationServer != null) {
      externalAuthenticationServer.stopAndWait();
    }
    zookeeper.stopAndWait();
    logAppenderInitializer.close();
    hiveServer.stopAndWait();
  }

  /**
   * Print the usage statement and return null.
   *
   * @param error indicates whether this was invoked as the result of an error
   * @throws IllegalArgumentException in case of error
   */
  static void usage(boolean error) {

    // Which output stream should we use?
    PrintStream out = (error ? System.err : System.out);

    // And our requirements and usage
    out.println("Requirements: ");
    out.println("  Java:    JDK 1.6+ must be installed and JAVA_HOME environment variable set to the java executable");
    out.println("  Node.js: Node.js must be installed (obtain from http://nodejs.org/#download).  ");
    out.println("           The \"node\" executable must be in the system $PATH environment variable");
    out.println("");
    out.println("Usage: ");
    if (System.getProperty("os.name").startsWith("Windows")) {
      out.println("  reactor.bat [options]");
    } else {
      out.println("  ./reactor.sh [options]");
    }
    out.println("");
    out.println("Additional options:");
    out.println("  --web-app-path  Path to web-app");
    out.println("  --in-memory     To run everything in memory");
    out.println("  --help          To print this message");
    out.println("");

    if (error) {
      throw new IllegalArgumentException();
    }
  }

  /**
   * The root of all goodness!
   *
   * @param args Our cmdline arguments
   */
  public static void main(String[] args) {
    CConfiguration configuration = CConfiguration.create();

    // Single node use persistent data fabric by default
    boolean inMemory = false;
    String webAppPath = WebCloudAppService.WEB_APP;

    if (args.length > 0) {
      if ("--help".equals(args[0]) || "-h".equals(args[0])) {
        usage(false);
        return;
      } else if ("--in-memory".equals(args[0])) {
        inMemory = true;
      } else if ("--web-app-path".equals(args[0])) {
        webAppPath = args[1];
      } else {
        usage(true);
      }
    }


    // This is needed to use LocalJobRunner with fixes (we have it in app-fabric).
    // For the modified local job runner
    Configuration hConf = new Configuration();
    hConf.addResource("mapred-site-local.xml");
    hConf.reloadConfiguration();
    String localDataDir = configuration.get(Constants.CFG_LOCAL_DATA_DIR);
    hConf.set(Constants.CFG_LOCAL_DATA_DIR, localDataDir);
    hConf.set(Constants.AppFabric.OUTPUT_DIR, configuration.get(Constants.AppFabric.OUTPUT_DIR));

    // Windows specific requirements
    if (System.getProperty("os.name").startsWith("Windows")) {
      String userDir = System.getProperty("user.dir");
      System.load(userDir + "/lib/native/hadoop.dll");
      hConf.set("hadoop.tmp.dir", userDir + "/" + localDataDir + "/temp");
    }

    //Run gateway on random port and forward using router.
    configuration.setInt(Constants.Gateway.PORT, 0);

    List<Module> modules = inMemory ? createInMemoryModules(configuration, hConf)
                                    : createPersistentModules(configuration, hConf);

    SingleNodeMain main = new SingleNodeMain(modules, configuration, webAppPath);
    try {
      main.startUp(args);
    } catch (Throwable e) {
      System.err.println("Failed to start server. " + e.getMessage());
      LOG.error("Failed to start server", e);
      main.shutDown();
      System.exit(-2);
    }
  }

  private static List<Module> createInMemoryModules(CConfiguration configuration, Configuration hConf) {

    configuration.set(Constants.CFG_DATA_INMEMORY_PERSISTENCE, Constants.InMemoryPersistenceType.MEMORY.name());

    return ImmutableList.of(
      new ConfigModule(configuration, hConf),
      new IOModule(),
      new MetricsHandlerModule(),
      new AuthModule(),
      new DiscoveryRuntimeModule().getInMemoryModules(),
      new LocationRuntimeModule().getInMemoryModules(),
      new AppFabricServiceRuntimeModule().getInMemoryModules(),
      new ProgramRunnerRuntimeModule().getInMemoryModules(),
      new GatewayModule().getInMemoryModules(),
      new DataFabricModules().getInMemoryModules(),
      new MetricsClientRuntimeModule().getInMemoryModules(),
      new LoggingModules().getInMemoryModules(),
      new RouterModules().getInMemoryModules(),
<<<<<<< HEAD
      new StreamHttpModule(),
      new InMemoryHiveModule()
=======
      new SecurityModules().getSingleNodeModules(),
      new StreamHttpModule()
>>>>>>> 575d233b
    );
  }

  private static List<Module> createPersistentModules(CConfiguration configuration, Configuration hConf) {
    configuration.setIfUnset(Constants.CFG_DATA_LEVELDB_DIR, Constants.DEFAULT_DATA_LEVELDB_DIR);

    String environment =
      configuration.get(Constants.CFG_APPFABRIC_ENVIRONMENT, Constants.DEFAULT_APPFABRIC_ENVIRONMENT);
    if (environment.equals("vpc")) {
      System.err.println("Reactor Environment : " + environment);
    }

    configuration.set(Constants.CFG_DATA_INMEMORY_PERSISTENCE, Constants.InMemoryPersistenceType.LEVELDB.name());

    String passportUri = configuration.get(Constants.Gateway.CFG_PASSPORT_SERVER_URI);
    final PassportClient client = passportUri == null || passportUri.isEmpty() ? new PassportClient()
                                                                               : PassportClient.create(passportUri);

    return ImmutableList.of(
      new AbstractModule() {
        @Override
        protected void configure() {
          bind(PassportClient.class).toProvider(new Provider<PassportClient>() {
            @Override
            public PassportClient get() {
              return client;
            }
          });
        }
      },
      new ConfigModule(configuration, hConf),
      new IOModule(),
      new MetricsHandlerModule(),
      new AuthModule(),
      new DiscoveryRuntimeModule().getSingleNodeModules(),
      new LocationRuntimeModule().getSingleNodeModules(),
      new AppFabricServiceRuntimeModule().getSingleNodeModules(),
      new ProgramRunnerRuntimeModule().getSingleNodeModules(),
      new GatewayModule().getSingleNodeModules(),
      new DataFabricModules(configuration).getSingleNodeModules(),
      new MetricsClientRuntimeModule().getSingleNodeModules(),
      new LoggingModules().getSingleNodeModules(),
      new RouterModules().getSingleNodeModules(),
      new SecurityModules().getSingleNodeModules(),
      new StreamHttpModule(),
      new InMemoryHiveModule()
    );
  }
}<|MERGE_RESOLUTION|>--- conflicted
+++ resolved
@@ -33,11 +33,8 @@
 import com.continuuity.metrics.query.MetricsQueryService;
 import com.continuuity.passport.http.client.PassportClient;
 import com.continuuity.security.guice.SecurityModules;
-<<<<<<< HEAD
 import com.google.common.base.Throwables;
-=======
 import com.continuuity.security.server.ExternalAuthenticationServer;
->>>>>>> 575d233b
 import com.google.common.collect.ImmutableList;
 import com.google.common.util.concurrent.Service;
 import com.google.inject.AbstractModule;
@@ -77,13 +74,10 @@
   private final LogAppenderInitializer logAppenderInitializer;
   private final InMemoryTransactionManager transactionManager;
 
-<<<<<<< HEAD
   private final HiveServer hiveServer;
   private final HiveCommandExecutor hiveCommandExecutor;
 
-=======
   private ExternalAuthenticationServer externalAuthenticationServer;
->>>>>>> 575d233b
   private InMemoryZKServer zookeeper;
 
   public SingleNodeMain(List<Module> modules, CConfiguration configuration, String webAppPath) {
@@ -102,15 +96,12 @@
     metricsCollectionService = injector.getInstance(MetricsCollectionService.class);
     streamHttpService = injector.getInstance(StreamHttpService.class);
 
-<<<<<<< HEAD
     hiveServer = injector.getInstance(HiveServer.class);
     hiveCommandExecutor = injector.getInstance(HiveCommandExecutor.class);
-=======
     boolean securityEnabled = configuration.getBoolean(Constants.Security.CFG_SECURITY_ENABLED);
     if (securityEnabled) {
       externalAuthenticationServer = injector.getInstance(ExternalAuthenticationServer.class);
     }
->>>>>>> 575d233b
 
     Runtime.getRuntime().addShutdownHook(new Thread() {
       @Override
@@ -156,13 +147,10 @@
     flumeCollector.startAndWait();
     webCloudAppService.startAndWait();
     streamHttpService.startAndWait();
-<<<<<<< HEAD
     hiveServer.startAndWait();
-=======
     if (externalAuthenticationServer != null) {
       externalAuthenticationServer.startAndWait();
     }
->>>>>>> 575d233b
 
     String hostname = InetAddress.getLocalHost().getHostName();
     System.out.println("Continuuity Reactor started successfully");
@@ -303,13 +291,10 @@
       new MetricsClientRuntimeModule().getInMemoryModules(),
       new LoggingModules().getInMemoryModules(),
       new RouterModules().getInMemoryModules(),
-<<<<<<< HEAD
       new StreamHttpModule(),
-      new InMemoryHiveModule()
-=======
+      new InMemoryHiveModule(),
       new SecurityModules().getSingleNodeModules(),
       new StreamHttpModule()
->>>>>>> 575d233b
     );
   }
 
