/*
 * Copyright © 2014-2015 Cask Data, Inc.
 *
 * Licensed under the Apache License, Version 2.0 (the "License"); you may not
 * use this file except in compliance with the License. You may obtain a copy of
 * the License at
 *
 * http://www.apache.org/licenses/LICENSE-2.0
 *
 * Unless required by applicable law or agreed to in writing, software
 * distributed under the License is distributed on an "AS IS" BASIS, WITHOUT
 * WARRANTIES OR CONDITIONS OF ANY KIND, either express or implied. See the
 * License for the specific language governing permissions and limitations under
 * the License.
 */

package co.cask.cdap.test.internal;

import co.cask.cdap.api.metrics.RuntimeMetrics;
import co.cask.cdap.api.schedule.ScheduleSpecification;
import co.cask.cdap.common.lang.ProgramClassLoader;
import co.cask.cdap.common.lang.jar.BundleJarUtil;
import co.cask.cdap.data.dataset.DatasetInstantiator;
import co.cask.cdap.data2.dataset2.DatasetFramework;
import co.cask.cdap.gateway.handlers.AppFabricHttpHandler;
import co.cask.cdap.gateway.handlers.ServiceHttpHandler;
import co.cask.cdap.proto.Id;
import co.cask.cdap.proto.ProgramType;
import co.cask.cdap.proto.RunRecord;
import co.cask.cdap.test.ApplicationManager;
import co.cask.cdap.test.DataSetManager;
import co.cask.cdap.test.FlowManager;
import co.cask.cdap.test.MapReduceManager;
import co.cask.cdap.test.ProcedureClient;
import co.cask.cdap.test.ProcedureManager;
import co.cask.cdap.test.RuntimeStats;
import co.cask.cdap.test.ScheduleManager;
import co.cask.cdap.test.ServiceManager;
import co.cask.cdap.test.SparkManager;
import co.cask.cdap.test.StreamWriter;
import co.cask.cdap.test.WorkerManager;
import co.cask.cdap.test.WorkflowManager;
import co.cask.tephra.TransactionContext;
import co.cask.tephra.TransactionFailureException;
import co.cask.tephra.TransactionSystemClient;
import com.google.common.base.Preconditions;
import com.google.common.base.Stopwatch;
import com.google.common.base.Throwables;
import com.google.common.collect.ImmutableMap;
import com.google.common.collect.Iterables;
import com.google.common.collect.Maps;
import com.google.inject.Inject;
import com.google.inject.assistedinject.Assisted;
import org.apache.twill.discovery.DiscoveryServiceClient;
import org.apache.twill.filesystem.Location;
import org.apache.twill.filesystem.LocationFactory;
import org.junit.rules.TemporaryFolder;

import java.io.File;
import java.io.IOException;
import java.util.List;
import java.util.Map;
import java.util.concurrent.ConcurrentMap;
import java.util.concurrent.TimeUnit;
import java.util.concurrent.TimeoutException;

/**
 * A default implementation of {@link ApplicationManager}.
 */
public class DefaultApplicationManager implements ApplicationManager {

  private final ConcurrentMap<String, ProgramId> runningProcesses = Maps.newConcurrentMap();
  private final Id.Application applicationId;
  private final TransactionSystemClient txSystemClient;
  private final DatasetInstantiator datasetInstantiator;
  private final StreamWriterFactory streamWriterFactory;
  private final ProcedureClientFactory procedureClientFactory;
  private final AppFabricClient appFabricClient;
  private final DiscoveryServiceClient discoveryServiceClient;

  @Inject
  public DefaultApplicationManager(LocationFactory locationFactory,
                                   DatasetFramework datasetFramework,
                                   TransactionSystemClient txSystemClient,
                                   StreamWriterFactory streamWriterFactory,
                                   ProcedureClientFactory procedureClientFactory,
                                   DiscoveryServiceClient discoveryServiceClient,
                                   AppFabricHttpHandler httpHandler,
                                   ServiceHttpHandler serviceHttpHandler,
                                   TemporaryFolder tempFolder,
                                   @Assisted("applicationId") Id.Application applicationId,
                                   @Assisted Location deployedJar) {
    this.applicationId = applicationId;
    this.streamWriterFactory = streamWriterFactory;
    this.procedureClientFactory = procedureClientFactory;
    this.discoveryServiceClient = discoveryServiceClient;
    this.txSystemClient = txSystemClient;
    this.appFabricClient = new AppFabricClient(httpHandler, serviceHttpHandler, locationFactory);

    try {
      File tempDir = tempFolder.newFolder();
      BundleJarUtil.unpackProgramJar(deployedJar, tempDir);
      ClassLoader classLoader = ProgramClassLoader.create(tempDir, getClass().getClassLoader());
      this.datasetInstantiator = new DatasetInstantiator(applicationId.getNamespace(), datasetFramework,
                                                         new DataSetClassLoader(classLoader),
                                                         // todo: collect metrics for datasets outside programs too
                                                         null);
    } catch (IOException e) {
      throw Throwables.propagate(e);
    }
  }

  private static final class DataSetClassLoader extends ClassLoader {

    private final ClassLoader classLoader;

    private DataSetClassLoader(ClassLoader classLoader) {
      this.classLoader = classLoader;
    }

    @Override
    protected Class<?> findClass(String name) throws ClassNotFoundException {
      return classLoader.loadClass(name);
    }
  }

  static class ProgramId {
    private final String appId;
    private final String runnableId;
    private final ProgramType runnableType;

    ProgramId(String applicationId, String runnableId, ProgramType runnableType) {
      this.appId = applicationId;
      this.runnableId = runnableId;
      this.runnableType = runnableType;
    }

    public String getApplicationId() {
      return this.appId;
    }

    public String getRunnableId() {
      return this.runnableId;
    }

    public ProgramType getRunnableType() {
      return this.runnableType;
    }
  }

  @Override
  public FlowManager startFlow(final String flowName) {
    return startFlow(flowName, ImmutableMap.<String, String>of());
  }

  @Override
  public FlowManager startFlow(final String flowName, Map<String, String> arguments) {
    final ProgramId flowId = startProgram(flowName, arguments, ProgramType.FLOW);
    return new DefaultFlowManager(applicationId.getNamespaceId(), flowName, flowId, applicationId.getId(),
                                  appFabricClient, this);
  }

  @Override
  public MapReduceManager startMapReduce(final String jobName) {
    return startMapReduce(jobName, ImmutableMap.<String, String>of());
  }

  @Override
  public MapReduceManager startMapReduce(final String jobName, Map<String, String> arguments) {
    return getMapReduceManager(jobName, arguments, ProgramType.MAPREDUCE);
  }

  private MapReduceManager getMapReduceManager(final String jobName, Map<String, String> arguments,
                                               final ProgramType programType) {
    try {
      final ProgramId jobId = startProgram(jobName, arguments, programType);
      return new MapReduceManager() {
        @Override
        public void stop() {
          stopProgram(jobId);
        }

        @Override
        public RuntimeMetrics getMetrics() {
          return RuntimeStats.getMapReduceMetrics(applicationId.getNamespaceId(), applicationId.getId(), jobName);
        }

        @Override
        public void waitForFinish(long timeout, TimeUnit timeoutUnit) throws TimeoutException, InterruptedException {
          programWaitForFinish(timeout, timeoutUnit, jobId);
        }
      };
    } catch (Exception e) {
      throw Throwables.propagate(e);
    }
  }


  @Override
  public SparkManager startSpark(String jobName) {
    return startSpark(jobName, ImmutableMap.<String, String>of());
  }

  @Override
  public SparkManager startSpark(String jobName, Map<String, String> arguments) {
    return getSparkManager(jobName, arguments, ProgramType.SPARK);
  }

  private SparkManager getSparkManager(final String jobName, Map<String, String> arguments,
                                       final ProgramType programType) {
    try {
      final ProgramId jobId = startProgram(jobName, arguments, programType);
      return new SparkManager() {
        @Override
        public void stop() {
          stopProgram(jobId);
        }

        @Override
        public void waitForFinish(long timeout, TimeUnit timeoutUnit) throws TimeoutException, InterruptedException {
          programWaitForFinish(timeout, timeoutUnit, jobId);
        }
      };
    } catch (Exception e) {
      throw Throwables.propagate(e);
    }
  }

  private ProgramId startProgram(String jobName, Map<String, String> arguments, ProgramType programType) {
    final ProgramId jobId = new ProgramId(applicationId.getId(), jobName, programType);
    // program can stop by itself, so refreshing info about its state
    if (!isRunning(jobId)) {
      runningProcesses.remove(jobName);
    }

    Preconditions.checkState(runningProcesses.putIfAbsent(jobName, jobId) == null,
                             programType + " program %s is already running", jobName);
    try {
      appFabricClient.startProgram(applicationId.getId(), jobName, programType, arguments);
    } catch (Exception e) {
      runningProcesses.remove(jobName);
      throw Throwables.propagate(e);
    }
    return jobId;
  }

  private void programWaitForFinish(long timeout, TimeUnit timeoutUnit,
                                    ProgramId jobId) throws InterruptedException, TimeoutException {
    // Min sleep time is 10ms, max sleep time is 1 seconds
    long sleepMillis = Math.max(10, Math.min(timeoutUnit.toMillis(timeout) / 10, TimeUnit.SECONDS.toMillis(1)));
    Stopwatch stopwatch = new Stopwatch().start();
    while (isRunning(jobId) && stopwatch.elapsedTime(timeoutUnit) < timeout) {
      TimeUnit.MILLISECONDS.sleep(sleepMillis);
    }

    if (isRunning(jobId)) {
      throw new TimeoutException("Time limit reached.");
    }
  }

  @Override
  public ProcedureManager startProcedure(final String procedureName) {
    return startProcedure(procedureName, ImmutableMap.<String, String>of());
  }

  @Override
  public ProcedureManager startProcedure(final String procedureName, Map<String, String> arguments) {
    final ProgramId procedureId = startProgram(procedureName, arguments, ProgramType.PROCEDURE);
    return new ProcedureManager() {
      @Override
      public void stop() {
        stopProgram(procedureId);
      }

      @Override
      public RuntimeMetrics getMetrics() {
<<<<<<< HEAD
        return RuntimeStats.getProcedureMetrics(applicationId.getNamespaceId(), applicationId.getId(), procedureName);
=======
        return RuntimeStats.getProcedureMetrics(applicationId, procedureId.getRunnableId());
>>>>>>> 9abb3f8e
      }

      @Override
      public ProcedureClient getClient() {
        return procedureClientFactory.create(applicationId.getNamespaceId(), applicationId.getId(), procedureName);
      }
    };
  }

  @Override
  public WorkflowManager startWorkflow(final String workflowName, Map<String, String> arguments) {
    final ProgramId workflowId = new ProgramId(applicationId.getId(), workflowName, ProgramType.WORKFLOW);
    // currently we are using it for schedule, so not starting the workflow

    return new WorkflowManager() {
      @Override
      public List<ScheduleSpecification> getSchedules() {
        return appFabricClient.getSchedules(applicationId.getId(), workflowName);
      }

      @Override
      public List<RunRecord> getHistory() {
        return appFabricClient.getHistory(applicationId.getId(), workflowName);
      }

      public ScheduleManager getSchedule(final String schedName) {

        return new ScheduleManager() {
          @Override
          public void suspend() {
            appFabricClient.suspend(applicationId.getId(), schedName);
          }

          @Override
          public void resume() {
            appFabricClient.resume(applicationId.getId(), schedName);
          }

          @Override
          public String status(int expectedCode) {
            return appFabricClient.scheduleStatus(applicationId.getId(), schedName, expectedCode);
          }
        };
      }

    };
  }

  @Override
  public ServiceManager startService(String serviceName) {
    return startService(serviceName, ImmutableMap.<String, String>of());
  }

  @Override
  public ServiceManager startService(final String serviceName, Map<String, String> arguments) {
    final ProgramId serviceId = startProgram(serviceName, arguments, ProgramType.SERVICE);
    return new DefaultServiceManager(applicationId.getNamespaceId(), serviceId, appFabricClient,
                                     discoveryServiceClient, this);
  }

  @Override
  public WorkerManager startWorker(String workerName) {
    return startWorker(workerName, ImmutableMap.<String, String>of());
  }

  @Override
  public WorkerManager startWorker(String workerName, Map<String, String> arguments) {
    final ProgramId workerId = startProgram(workerName, arguments, ProgramType.WORKER);
    return new DefaultWorkerManager(applicationId.getNamespaceId(), workerId, appFabricClient,
                                    discoveryServiceClient, this);
  }

  @Override
  public StreamWriter getStreamWriter(String streamName) {
    Id.Stream streamId = Id.Stream.from(applicationId.getNamespace(), streamName);
    return streamWriterFactory.create(streamId);
  }

  @Override
  public <T> DataSetManager<T> getDataSet(String dataSetName) {
    @SuppressWarnings("unchecked")
    final T dataSet = (T) datasetInstantiator.getDataset(dataSetName);

    try {
      final TransactionContext txContext =
        new TransactionContext(txSystemClient, datasetInstantiator.getTransactionAware());
      txContext.start();
      return new DataSetManager<T>() {
        @Override
        public T get() {
          return dataSet;
        }

        @Override
        public void flush() {
          try {
            txContext.finish();
            txContext.start();
          } catch (TransactionFailureException e) {
            throw Throwables.propagate(e);
          }
        }
      };
    } catch (Exception e) {
      throw Throwables.propagate(e);
    }
  }

  @Override
  public void stopAll() {
    try {
      for (Map.Entry<String, ProgramId> entry : Iterables.consumingIterable(runningProcesses.entrySet())) {
        // have to do a check, since mapreduce jobs could stop by themselves earlier, and appFabricServer.stop will
        // throw error when you stop something that is not running.
        if (isRunning(entry.getValue())) {
          ProgramId id = entry.getValue();
          appFabricClient.stopProgram(id.getApplicationId(), id.getRunnableId(), id.getRunnableType());
        }
      }
    } catch (Exception e) {
      throw Throwables.propagate(e);
    }
  }

  void stopProgram(ProgramId programId) {
    String programName = programId.getRunnableId();
    try {
      if (runningProcesses.remove(programName, programId)) {
        appFabricClient.stopProgram(applicationId.getId(), programName, programId.getRunnableType());
      }
    } catch (Exception e) {
      throw Throwables.propagate(e);
    }
  }

  boolean isRunning(ProgramId programId) {
    try {

      String status = appFabricClient.getStatus(programId.getApplicationId(),
                                                programId.getRunnableId(), programId.getRunnableType());
      // comparing to hardcoded string is ugly, but this is how appFabricServer works now to support legacy UI
      return "STARTING".equals(status) || "RUNNING".equals(status);
    } catch (Exception e) {
      throw Throwables.propagate(e);
    }
  }
}<|MERGE_RESOLUTION|>--- conflicted
+++ resolved
@@ -181,11 +181,6 @@
         }
 
         @Override
-        public RuntimeMetrics getMetrics() {
-          return RuntimeStats.getMapReduceMetrics(applicationId.getNamespaceId(), applicationId.getId(), jobName);
-        }
-
-        @Override
         public void waitForFinish(long timeout, TimeUnit timeoutUnit) throws TimeoutException, InterruptedException {
           programWaitForFinish(timeout, timeoutUnit, jobId);
         }
@@ -274,11 +269,7 @@
 
       @Override
       public RuntimeMetrics getMetrics() {
-<<<<<<< HEAD
         return RuntimeStats.getProcedureMetrics(applicationId.getNamespaceId(), applicationId.getId(), procedureName);
-=======
-        return RuntimeStats.getProcedureMetrics(applicationId, procedureId.getRunnableId());
->>>>>>> 9abb3f8e
       }
 
       @Override
