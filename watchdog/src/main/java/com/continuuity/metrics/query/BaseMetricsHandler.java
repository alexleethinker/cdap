/*
 * Copyright 2012-2013 Continuuity,Inc. All Rights Reserved.
 */
package com.continuuity.metrics.query;

import com.continuuity.common.conf.Constants;
import com.continuuity.common.service.ServerException;
import com.continuuity.common.utils.ImmutablePair;
import com.continuuity.data.operation.OperationContext;
import com.continuuity.data2.OperationException;
import com.continuuity.gateway.auth.GatewayAuthenticator;
import com.continuuity.gateway.handlers.AuthenticatedHttpHandler;
import com.continuuity.metadata.MetaDataEntry;
import com.continuuity.metadata.MetaDataTable;
import com.google.common.base.Preconditions;
import com.google.gson.Gson;
import com.google.gson.JsonObject;
import org.jboss.netty.handler.codec.http.DefaultHttpRequest;
import org.jboss.netty.handler.codec.http.HttpMethod;
import org.jboss.netty.handler.codec.http.HttpRequest;
import org.jboss.netty.handler.codec.http.HttpVersion;
import org.slf4j.Logger;
import org.slf4j.LoggerFactory;

import java.net.URI;

/**
 * Base metrics handler that can validate metrics path for existence of elements like streams, datasets, and programs.
 */
public abstract class BaseMetricsHandler extends AuthenticatedHttpHandler {
  private static final Logger LOG = LoggerFactory.getLogger(BaseMetricsHandler.class);
  private final MetaDataTable metaDataTable;
  //TODO: Note: MetadataTable is introduced in the dependency as a temproary solution. REACTOR-12 jira has details
  protected BaseMetricsHandler(GatewayAuthenticator authenticator, MetaDataTable metaDataTable) {
    super(authenticator);
    this.metaDataTable = metaDataTable;
  }

  protected MetricsRequest parseAndValidate(HttpRequest request, URI requestURI)
    throws MetricsPathException, ServerException {
    ImmutablePair<MetricsRequest, MetricsRequestContext> pair = MetricsRequestParser.parseRequestAndContext(requestURI);
    validatePathElements(request, pair.getSecond());
    return pair.getFirst();
  }

  /**
   * Checks whether the elements (datasets, streams, and programs) in the context exist, throwing
   * a {@link MetricsPathException} with relevant error message if there is an element that does not exist.
   *
   * @param metricsRequestContext context containing elements whose existence we need to check.
   * @throws ServerException
   * @throws MetricsPathException
   */
  protected void validatePathElements(HttpRequest request, MetricsRequestContext metricsRequestContext)
    throws ServerException, MetricsPathException {
    String apiKey = request.getHeader(Constants.Gateway.CONTINUUITY_API_KEY);
    String accountId = getAuthenticatedAccountId(request);
    // check for existance of elements in the path
    String dataName = metricsRequestContext.getTag();
    if (dataName != null) {
      if (metricsRequestContext.getTagType() == MetricsRequestContext.TagType.STREAM) {
        if (!streamExists(accountId, dataName)) {
          throw new MetricsPathException("stream " + dataName + " not found");
        }
      } else if (metricsRequestContext.getTagType() == MetricsRequestContext.TagType.DATASET) {
        if (!datasetExists(accountId, dataName)) {
          throw new MetricsPathException("dataset " + dataName + " not found");
        }
      }
    }
    String appId = metricsRequestContext.getAppId();
    if (appId != null) {
      MetricsRequestParser.ProgramType programType = metricsRequestContext.getProgramType();
      String programId = metricsRequestContext.getProgramId();
      String componentId = metricsRequestContext.getComponentId();

      // if there was a flowlet in the context
      if (componentId != null && programType == MetricsRequestParser.ProgramType.FLOWS) {
        if (!flowletExists(accountId, appId, programId, componentId, apiKey)) {
          String msg = String.format("application %s with flow %s and flowlet %s not found.",
                                     appId, programId, componentId);
          throw new MetricsPathException(msg);
        }
      } else if (!programExists(programType, accountId, appId, programId, apiKey)) {
        String programMsg = (programId == null || programType == null) ? "" :
          " with " + programType.name().toLowerCase() + " " + programId;
        String msg = "application " + appId + programMsg + " not found.";
        throw new MetricsPathException(msg);
      }
    }
  }

  /**
   * Check if the given stream exists.
   *
   * @param accountId accountId of the user.
   * @param streamName name of the stream to check for.
   * @return true if the stream exists, false if it does not.
   * @throws ServerException if there was some problem looking up the stream.
   */
<<<<<<< HEAD
  private boolean streamExists(String streamName, String apiKey) throws ServerException {
    HttpRequest request = createRequest(HttpMethod.GET, apiKey, "/streams/" + streamName);
    InternalHttpResponse response = sendInternalRequest(request);
    // OK means it exists, NOT_FOUND means it doesn't, and anything else means there was some problem.
    if (response.getStatusCode() == HttpResponseStatus.OK.getCode()) {
      return true;
    } else if (response.getStatusCode() == HttpResponseStatus.NOT_FOUND.getCode()) {
      return true;
    } else {
      String msg = String.format("got a %d while checking if stream %s exists", response.getStatusCode(), streamName);
      throw new ServerException(msg);
=======
  private boolean streamExists(String accountId, String streamName) throws ServerException {
    OperationContext context = new OperationContext(accountId);
    try {
      MetaDataEntry entry = metaDataTable.get(context, accountId, null, "str", streamName);
      return entry !=  null ? true : false;
    } catch (OperationException e) {
      throw new ServerException(e.getMessage(), e.getCause());
>>>>>>> 3a68e8e2
    }
  }

  /**
   * Check if the given dataset exists.
   *
   * @param accountId accountId of the user.
   * @param datasetName name of the dataset to check for.
   * @return true if the dataset exists, false if it does not.
   * @throws ServerException if there was some problem looking up the dataset.
   */
<<<<<<< HEAD
  private boolean datasetExists(String datasetName, String apiKey) throws ServerException {
    HttpRequest request = createRequest(HttpMethod.GET, apiKey, "/datasets/" + datasetName);
    InternalHttpResponse response = sendInternalRequest(request);
    // OK means it exists, NOT_FOUND means it doesn't, and anything else means there was some problem.
    if (response.getStatusCode() == HttpResponseStatus.OK.getCode()) {
      return true;
    } else if (response.getStatusCode() == HttpResponseStatus.NOT_FOUND.getCode()) {
      return true;
    } else {
      String msg = String.format("got a %d while checking if dataset %s exists", response.getStatusCode(), datasetName);
      throw new ServerException(msg);
=======
  private boolean datasetExists(String accountId, String datasetName) throws ServerException {
    OperationContext context = new OperationContext(accountId);
    try {
      MetaDataEntry entry = metaDataTable.get(context, accountId, null, "ds", datasetName);
      return entry !=  null ? true : false;
    } catch (OperationException e) {
      throw new ServerException(e.getMessage(), e.getCause());
>>>>>>> 3a68e8e2
    }
  }

  /**
   * Check if the app, flow, and flowlet exists.
   *
   * @param accountId accountId of the user.
   * @param appId name of the application.
   * @param flowId name of the flow.
   * @param flowletId name of the flowlet.
   * @param apiKey api key required for authentication.
   * @return true if the app, flow, and flowlet exist, false if not.
   * @throws ServerException if there was some problem looking up the flowlet.
   */
  private boolean flowletExists(String accountId, String appId, String flowId, String flowletId, String apiKey)
    throws ServerException {
    boolean exists = false;
    OperationContext context = new OperationContext(accountId);
    try {
      MetaDataEntry entry = metaDataTable.get(context, accountId, null, "app",
                                              appId);
      String appSpecfication = entry.getTextField("spec");
      //TODO: The code below is not pretty. but will go away when REACTOR-12 is fixed.
      JsonObject appSpec = new Gson().fromJson(appSpecfication, JsonObject.class);
      JsonObject allFlows = appSpec.getAsJsonObject("flows");
      if (allFlows != null) {
        JsonObject flow = allFlows.getAsJsonObject(flowId);
        if (flow != null){
          JsonObject flowlets = flow.getAsJsonObject("flowlets");
          if (flowlets != null && flowlets.get(flowletId) != null) {
            exists = true;
          }
        }
      }
<<<<<<< HEAD
    } else if (response.getStatusCode() == HttpResponseStatus.NOT_FOUND.getCode()) {
      exists = true;
    } else {
      String msg = String.format("got a %d while checking if flowlet %s from flow %s and app %s exists",
                                 response.getStatusCode(), flowletId, flowId, appId);
      throw new ServerException(msg);
=======
      return exists;
    } catch (OperationException e) {
      throw new ServerException(e.getMessage(), e.getCause());
>>>>>>> 3a68e8e2
    }
  }

  /**
   * Check if the given type of program exists.
   *
   * @param type type of program, expected to be a flow, mapreduce or procedure.  If null, existence of just the
   *             application will be checked.
   * @param accountId accountId of the user.
   * @param appId name of the application.
   * @param programId name of the program.  If null, existence of just the application will be checked.
   * @param apiKey api key required for authentication.
   * @return true if the program exists, false if not.
   * @throws ServerException
   */
  private boolean programExists(MetricsRequestParser.ProgramType type, String accountId,
                                String appId, String programId, String apiKey)
    throws ServerException {
    Preconditions.checkNotNull(appId, "must specify an app name to check existence for");
<<<<<<< HEAD

    String path;
    if (type == null || programId == null) {
      path = String.format("/apps/%s", appId);
    } else {
      path = String.format("/apps/%s/%s/%s", appId, type.name().toLowerCase(), programId);
    }
    HttpRequest request = createRequest(HttpMethod.GET, apiKey, path);
    InternalHttpResponse response = sendInternalRequest(request);
    // OK means it exists, NOT_FOUND means it doesn't, and anything else means there was some problem.
    if (response.getStatusCode() == HttpResponseStatus.OK.getCode()) {
      return true;
    } else if (response.getStatusCode() == HttpResponseStatus.NOT_FOUND.getCode()) {
      return true;
    } else {
      String programMsg = (programId == null || type == null) ? "" :
        " with " + type.name().toLowerCase() + " " + programId;
      String msg = "application " + appId + programMsg + " not found.";
      throw new ServerException(msg);
=======
    OperationContext context = new OperationContext(accountId);
    boolean exists = false;
    try {
      MetaDataEntry entry = metaDataTable.get(context, accountId, null, "app", appId);
      if (entry != null) {
        if (type == null || programId == null) {
          // type and programId is null. So the look up is for app and it exists because the metadata entry is not null.
          exists = true;
        } else {
          String spec = entry.getTextField("spec");
          JsonObject appSpecfication = new Gson().fromJson(spec, JsonObject.class);
          JsonObject programSpec = null;
          switch (type) {
            case MAPREDUCE:
              programSpec = appSpecfication.getAsJsonObject("mapReduces");
              break;
            case PROCEDURES:
              programSpec = appSpecfication.getAsJsonObject("procedures");
              break;
            case FLOWS:
              programSpec = appSpecfication.getAsJsonObject("flows");
              break;
          }
          if (programSpec != null) {
            JsonObject program = programSpec.getAsJsonObject(programId);
            if (program != null) {
              exists = true;
            }
          }
        }
      }
    } catch (OperationException e){
      throw new ServerException(e.getMessage(), e.getCause());
>>>>>>> 3a68e8e2
    }
    return exists;
  }

  private HttpRequest createRequest(HttpMethod method, String apiKey, String path) {
    String uri = Constants.Gateway.GATEWAY_VERSION + path;
    HttpRequest request = new DefaultHttpRequest(HttpVersion.HTTP_1_1, method, uri);
    if (apiKey != null) {
      request.setHeader(Constants.Gateway.CONTINUUITY_API_KEY, apiKey);
    }
    return request;
  }

}<|MERGE_RESOLUTION|>--- conflicted
+++ resolved
@@ -10,6 +10,7 @@
 import com.continuuity.data2.OperationException;
 import com.continuuity.gateway.auth.GatewayAuthenticator;
 import com.continuuity.gateway.handlers.AuthenticatedHttpHandler;
+import com.continuuity.http.InternalHttpResponse;
 import com.continuuity.metadata.MetaDataEntry;
 import com.continuuity.metadata.MetaDataTable;
 import com.google.common.base.Preconditions;
@@ -18,6 +19,7 @@
 import org.jboss.netty.handler.codec.http.DefaultHttpRequest;
 import org.jboss.netty.handler.codec.http.HttpMethod;
 import org.jboss.netty.handler.codec.http.HttpRequest;
+import org.jboss.netty.handler.codec.http.HttpResponseStatus;
 import org.jboss.netty.handler.codec.http.HttpVersion;
 import org.slf4j.Logger;
 import org.slf4j.LoggerFactory;
@@ -98,19 +100,6 @@
    * @return true if the stream exists, false if it does not.
    * @throws ServerException if there was some problem looking up the stream.
    */
-<<<<<<< HEAD
-  private boolean streamExists(String streamName, String apiKey) throws ServerException {
-    HttpRequest request = createRequest(HttpMethod.GET, apiKey, "/streams/" + streamName);
-    InternalHttpResponse response = sendInternalRequest(request);
-    // OK means it exists, NOT_FOUND means it doesn't, and anything else means there was some problem.
-    if (response.getStatusCode() == HttpResponseStatus.OK.getCode()) {
-      return true;
-    } else if (response.getStatusCode() == HttpResponseStatus.NOT_FOUND.getCode()) {
-      return true;
-    } else {
-      String msg = String.format("got a %d while checking if stream %s exists", response.getStatusCode(), streamName);
-      throw new ServerException(msg);
-=======
   private boolean streamExists(String accountId, String streamName) throws ServerException {
     OperationContext context = new OperationContext(accountId);
     try {
@@ -118,7 +107,6 @@
       return entry !=  null ? true : false;
     } catch (OperationException e) {
       throw new ServerException(e.getMessage(), e.getCause());
->>>>>>> 3a68e8e2
     }
   }
 
@@ -130,19 +118,6 @@
    * @return true if the dataset exists, false if it does not.
    * @throws ServerException if there was some problem looking up the dataset.
    */
-<<<<<<< HEAD
-  private boolean datasetExists(String datasetName, String apiKey) throws ServerException {
-    HttpRequest request = createRequest(HttpMethod.GET, apiKey, "/datasets/" + datasetName);
-    InternalHttpResponse response = sendInternalRequest(request);
-    // OK means it exists, NOT_FOUND means it doesn't, and anything else means there was some problem.
-    if (response.getStatusCode() == HttpResponseStatus.OK.getCode()) {
-      return true;
-    } else if (response.getStatusCode() == HttpResponseStatus.NOT_FOUND.getCode()) {
-      return true;
-    } else {
-      String msg = String.format("got a %d while checking if dataset %s exists", response.getStatusCode(), datasetName);
-      throw new ServerException(msg);
-=======
   private boolean datasetExists(String accountId, String datasetName) throws ServerException {
     OperationContext context = new OperationContext(accountId);
     try {
@@ -150,7 +125,6 @@
       return entry !=  null ? true : false;
     } catch (OperationException e) {
       throw new ServerException(e.getMessage(), e.getCause());
->>>>>>> 3a68e8e2
     }
   }
 
@@ -185,18 +159,9 @@
           }
         }
       }
-<<<<<<< HEAD
-    } else if (response.getStatusCode() == HttpResponseStatus.NOT_FOUND.getCode()) {
-      exists = true;
-    } else {
-      String msg = String.format("got a %d while checking if flowlet %s from flow %s and app %s exists",
-                                 response.getStatusCode(), flowletId, flowId, appId);
-      throw new ServerException(msg);
-=======
       return exists;
     } catch (OperationException e) {
       throw new ServerException(e.getMessage(), e.getCause());
->>>>>>> 3a68e8e2
     }
   }
 
@@ -216,27 +181,6 @@
                                 String appId, String programId, String apiKey)
     throws ServerException {
     Preconditions.checkNotNull(appId, "must specify an app name to check existence for");
-<<<<<<< HEAD
-
-    String path;
-    if (type == null || programId == null) {
-      path = String.format("/apps/%s", appId);
-    } else {
-      path = String.format("/apps/%s/%s/%s", appId, type.name().toLowerCase(), programId);
-    }
-    HttpRequest request = createRequest(HttpMethod.GET, apiKey, path);
-    InternalHttpResponse response = sendInternalRequest(request);
-    // OK means it exists, NOT_FOUND means it doesn't, and anything else means there was some problem.
-    if (response.getStatusCode() == HttpResponseStatus.OK.getCode()) {
-      return true;
-    } else if (response.getStatusCode() == HttpResponseStatus.NOT_FOUND.getCode()) {
-      return true;
-    } else {
-      String programMsg = (programId == null || type == null) ? "" :
-        " with " + type.name().toLowerCase() + " " + programId;
-      String msg = "application " + appId + programMsg + " not found.";
-      throw new ServerException(msg);
-=======
     OperationContext context = new OperationContext(accountId);
     boolean exists = false;
     try {
@@ -270,7 +214,6 @@
       }
     } catch (OperationException e){
       throw new ServerException(e.getMessage(), e.getCause());
->>>>>>> 3a68e8e2
     }
     return exists;
   }
